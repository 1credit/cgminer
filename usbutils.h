/*
 * Copyright 2012-2013 Andrew Smith
 * Copyright 2013 Con Kolivas <kernel@kolivas.org>
 *
 * This program is free software; you can redistribute it and/or modify it
 * under the terms of the GNU General Public License as published by the Free
 * Software Foundation; either version 3 of the License, or (at your option)
 * any later version.  See COPYING for more details.
 */

#ifndef USBUTILS_H
#define USBUTILS_H

#include <libusb.h>

#include "util.h"

#define EPI(x) (LIBUSB_ENDPOINT_IN | (unsigned char)(x))
#define EPO(x) (LIBUSB_ENDPOINT_OUT | (unsigned char)(x))


// For 0x0403:0x6014/0x6001 FT232H (and possibly others?) - BFL, BAS, BLT, LLT, AVA
#define FTDI_TYPE_OUT (LIBUSB_REQUEST_TYPE_VENDOR | LIBUSB_RECIPIENT_DEVICE | LIBUSB_ENDPOINT_OUT)
#define FTDI_TYPE_IN (LIBUSB_REQUEST_TYPE_VENDOR | LIBUSB_RECIPIENT_DEVICE | LIBUSB_ENDPOINT_IN)

#define FTDI_REQUEST_RESET ((uint8_t)0)
#define FTDI_REQUEST_MODEM ((uint8_t)1)
#define FTDI_REQUEST_FLOW ((uint8_t)2)
#define FTDI_REQUEST_BAUD ((uint8_t)3)
#define FTDI_REQUEST_DATA ((uint8_t)4)
#define FTDI_REQUEST_LATENCY ((uint8_t)9)

#define FTDI_VALUE_RESET 0
#define FTDI_VALUE_PURGE_RX 1
#define FTDI_VALUE_PURGE_TX 2
#define FTDI_VALUE_LATENCY 1

// Baud
#define FTDI_VALUE_BAUD_BFL 0xc068
#define FTDI_INDEX_BAUD_BFL 0x0200
#define FTDI_VALUE_BAUD_BAS FTDI_VALUE_BAUD_BFL
#define FTDI_INDEX_BAUD_BAS FTDI_INDEX_BAUD_BFL
// LLT = BLT (same code)
#define FTDI_VALUE_BAUD_BLT 0x001a
#define FTDI_INDEX_BAUD_BLT 0x0000

// Avalon
#define FTDI_VALUE_BAUD_AVA 0x001A
#define FTDI_INDEX_BAUD_AVA 0x0000

#define FTDI_VALUE_DATA_AVA 8

// BitBurner
#define BITBURNER_REQUEST ((uint8_t)0x42)
#define BITBURNER_VALUE 0x4242
#define BITBURNER_INDEX_SET_VOLTAGE 1
#define BITBURNER_INDEX_GET_VOLTAGE 2
#define BITBURNER_INDEX_GET_VERSION 4

// CMR = 115200 & 57600
#define FTDI_VALUE_BAUD_CMR_115 0xc068
#define FTDI_INDEX_BAUD_CMR_115 0x0200

#define FTDI_VALUE_BAUD_CMR_57 0x80d0
#define FTDI_INDEX_BAUD_CMR_57 0x0200

// Data control
#define FTDI_VALUE_DATA_BFL 0
#define FTDI_VALUE_DATA_BAS FTDI_VALUE_DATA_BFL
// LLT = BLT (same code)
#define FTDI_VALUE_DATA_BLT 8

#define FTDI_VALUE_FLOW 0
#define FTDI_VALUE_MODEM 0x0303


// For 0x10c4:0xea60 USB cp210x chip - AMU
#define CP210X_TYPE_OUT 0x41

#define CP210X_REQUEST_IFC_ENABLE 0x00
#define CP210X_REQUEST_DATA 0x07
#define CP210X_REQUEST_BAUD 0x1e

#define CP210X_VALUE_UART_ENABLE 0x0001
#define CP210X_VALUE_DATA 0x0303
#define CP210X_DATA_BAUD 0x0001c200


// For 0x067b:0x2303 Prolific PL2303 - ICA
#define PL2303_CTRL_DTR 0x01
#define PL2303_CTRL_RTS 0x02

#define PL2303_CTRL_OUT 0x21
#define PL2303_VENDOR_OUT 0x40

#define PL2303_REQUEST_CTRL 0x22
#define PL2303_REQUEST_LINE 0x20
#define PL2303_REQUEST_VENDOR 0x01

#define PL2303_REPLY_CTRL 0x21

#define PL2303_VALUE_CTRL (PL2303_CTRL_DTR | PL2303_CTRL_RTS)
#define PL2303_VALUE_LINE 0
#define PL2303_VALUE_LINE0 0x0001c200
#define PL2303_VALUE_LINE1 0x080000
#define PL2303_VALUE_LINE_SIZE 7
#define PL2303_VALUE_VENDOR 0

// Use the device defined timeout
#define DEVTIMEOUT 0

// For endpoints defined in usb_find_devices.intinfos.epinfos,
// the first two must be the default IN and OUT and both must always exist
#define DEFAULT_EP_IN 0
#define DEFAULT_EP_OUT 1

struct usb_epinfo {
	uint8_t att;
	uint16_t size;
	unsigned char ep;
	bool found;
};

struct usb_intinfo {
	int interface;
	int epinfo_count;
	struct usb_epinfo *epinfos;
};

enum sub_ident {
	IDENT_UNK = 0,
	IDENT_BAJ,
	IDENT_BAL,
	IDENT_BAS,
	IDENT_BAM,
	IDENT_BFL,
	IDENT_MMQ,
	IDENT_AVA,
	IDENT_BTB,
	IDENT_HFA,
	IDENT_ICA,
	IDENT_AMU,
	IDENT_BLT,
	IDENT_LLT,
	IDENT_CMR1,
	IDENT_CMR2,
	IDENT_ZTX
};

struct usb_find_devices {
	int drv;
	const char *name;
	enum sub_ident ident;
	uint16_t idVendor;
	uint16_t idProduct;
	char *iManufacturer;
	char *iProduct;
	int config;
	unsigned int timeout;
	uint16_t wMaxPacketSize;
	uint16_t latency;
	int which_intinfo;
	int intinfo_count;
	struct usb_intinfo *intinfos;
};

/* Latency is set to 32ms to prevent a transfer ever being more than 512 bytes
 * +2 bytes of status such as the ftdi chip, when the chips emulate a 115200
 * baud rate, to avoid status bytes being interleaved in larger transfers. */
#define LATENCY_UNUSED 0
#define LATENCY_STD 32

enum usb_types {
	USB_TYPE_STD = 0,
	USB_TYPE_FTDI
};

struct cg_usb_device {
	struct usb_find_devices *found;
	libusb_device_handle *handle;
	pthread_mutex_t *mutex;
	struct libusb_device_descriptor *descriptor;
	enum usb_types usb_type;
	enum sub_ident ident;
	uint16_t usbver;
	int cps;
	bool usecps;
	char *prod_string;
	char *manuf_string;
	char *serial_string;
	unsigned char fwVersion;	// ??
	unsigned char interfaceVersion;	// ??
	char *buffer;
	uint32_t bufsiz;
	uint32_t bufamt;
	uint16_t PrefPacketSize;
	cgtimer_t cgt_last_write;
	size_t last_write_siz;
};

#define USB_NOSTAT 0

#define USB_MAX_READ 8192

#define USB_TMO_0 50
#define USB_TMO_1 100
#define USB_TMO_2 500
#define USB_TMOS 3

struct cg_usb_tmo {
	uint32_t count;
	uint32_t min_tmo;
	uint32_t max_tmo;
	uint64_t total_over;
	uint64_t total_tmo;
};

struct cg_usb_info {
	uint8_t bus_number;
	uint8_t device_address;
	int usbstat;
	bool nodev;
	int nodev_count;
	struct timeval last_nodev;
	uint32_t ioerr_count;
	uint32_t continuous_ioerr_count;

	/*
	 * for nodev and cgusb access (read and write)
	 * it's a pointer so MMQ can have it in multiple devices
	 *
	 * N.B. general mining code doesn't need to use the read
	 * lock for 'nodev' if it calls a usb_read/write/etc function
	 * that uses the lock - however, all usbutils code MUST use it
	 * to avoid devices disappearing while in use by multiple threads
	 */
	pthread_rwlock_t *devlock;

	time_t last_pipe;
	uint64_t pipe_count;
	uint64_t clear_err_count;
	uint64_t retry_err_count;
	uint64_t clear_fail_count;

	uint64_t read_delay_count;
	double total_read_delay;
	uint64_t write_delay_count;
	double total_write_delay;

	/*
	 * We add 4: 1 for null, 2 for FTDI status and 1 to round to 4 bytes
	 * If a single device ever has multiple end points then it will need
	 * multiple of these
	 */
	unsigned char bulkbuf[USB_MAX_READ+4];

	uint64_t tmo_count;
	struct cg_usb_tmo usb_tmo[USB_TMOS];
};

#define USB_PARSE_COMMANDS \
	USB_ADD_COMMAND(C_REJECTED, "RejectedNoDevice") \
	USB_ADD_COMMAND(C_PING, "Ping") \
	USB_ADD_COMMAND(C_CLEAR, "Clear") \
	USB_ADD_COMMAND(C_REQUESTVERSION, "RequestVersion") \
	USB_ADD_COMMAND(C_GETVERSION, "GetVersion") \
	USB_ADD_COMMAND(C_REQUESTFPGACOUNT, "RequestFPGACount") \
	USB_ADD_COMMAND(C_GETFPGACOUNT, "GetFPGACount") \
	USB_ADD_COMMAND(C_STARTPROGRAM, "StartProgram") \
	USB_ADD_COMMAND(C_STARTPROGRAMSTATUS, "StartProgramStatus") \
	USB_ADD_COMMAND(C_PROGRAM, "Program") \
	USB_ADD_COMMAND(C_PROGRAMSTATUS, "ProgramStatus") \
	USB_ADD_COMMAND(C_PROGRAMSTATUS2, "ProgramStatus2") \
	USB_ADD_COMMAND(C_FINALPROGRAMSTATUS, "FinalProgramStatus") \
	USB_ADD_COMMAND(C_SETCLOCK, "SetClock") \
	USB_ADD_COMMAND(C_REPLYSETCLOCK, "ReplySetClock") \
	USB_ADD_COMMAND(C_REQUESTUSERCODE, "RequestUserCode") \
	USB_ADD_COMMAND(C_GETUSERCODE, "GetUserCode") \
	USB_ADD_COMMAND(C_REQUESTTEMPERATURE, "RequestTemperature") \
	USB_ADD_COMMAND(C_GETTEMPERATURE, "GetTemperature") \
	USB_ADD_COMMAND(C_SENDWORK, "SendWork") \
	USB_ADD_COMMAND(C_SENDWORKSTATUS, "SendWorkStatus") \
	USB_ADD_COMMAND(C_REQUESTWORKSTATUS, "RequestWorkStatus") \
	USB_ADD_COMMAND(C_GETWORKSTATUS, "GetWorkStatus") \
	USB_ADD_COMMAND(C_REQUESTIDENTIFY, "RequestIdentify") \
	USB_ADD_COMMAND(C_GETIDENTIFY, "GetIdentify") \
	USB_ADD_COMMAND(C_REQUESTFLASH, "RequestFlash") \
	USB_ADD_COMMAND(C_REQUESTSENDWORK, "RequestSendWork") \
	USB_ADD_COMMAND(C_REQUESTSENDWORKSTATUS, "RequestSendWorkStatus") \
	USB_ADD_COMMAND(C_RESET, "Reset") \
	USB_ADD_COMMAND(C_SETBAUD, "SetBaud") \
	USB_ADD_COMMAND(C_SETDATA, "SetDataCtrl") \
	USB_ADD_COMMAND(C_SETFLOW, "SetFlowCtrl") \
	USB_ADD_COMMAND(C_SETMODEM, "SetModemCtrl") \
	USB_ADD_COMMAND(C_PURGERX, "PurgeRx") \
	USB_ADD_COMMAND(C_PURGETX, "PurgeTx") \
	USB_ADD_COMMAND(C_FLASHREPLY, "FlashReply") \
	USB_ADD_COMMAND(C_REQUESTDETAILS, "RequestDetails") \
	USB_ADD_COMMAND(C_GETDETAILS, "GetDetails") \
	USB_ADD_COMMAND(C_REQUESTRESULTS, "RequestResults") \
	USB_ADD_COMMAND(C_GETRESULTS, "GetResults") \
	USB_ADD_COMMAND(C_REQUESTQUEJOB, "RequestQueJob") \
	USB_ADD_COMMAND(C_REQUESTQUEJOBSTATUS, "RequestQueJobStatus") \
	USB_ADD_COMMAND(C_QUEJOB, "QueJob") \
	USB_ADD_COMMAND(C_QUEJOBSTATUS, "QueJobStatus") \
	USB_ADD_COMMAND(C_QUEFLUSH, "QueFlush") \
	USB_ADD_COMMAND(C_QUEFLUSHREPLY, "QueFlushReply") \
	USB_ADD_COMMAND(C_REQUESTVOLTS, "RequestVolts") \
	USB_ADD_COMMAND(C_GETVOLTS, "GetVolts") \
	USB_ADD_COMMAND(C_SENDTESTWORK, "SendTestWork") \
	USB_ADD_COMMAND(C_LATENCY, "SetLatency") \
	USB_ADD_COMMAND(C_SETLINE, "SetLine") \
	USB_ADD_COMMAND(C_VENDOR, "Vendor") \
	USB_ADD_COMMAND(C_SETFAN, "SetFan") \
	USB_ADD_COMMAND(C_FANREPLY, "GetFan") \
	USB_ADD_COMMAND(C_AVALON_TASK, "AvalonTask") \
	USB_ADD_COMMAND(C_AVALON_READ, "AvalonRead") \
	USB_ADD_COMMAND(C_GET_AVALON_READY, "AvalonReady") \
	USB_ADD_COMMAND(C_AVALON_RESET, "AvalonReset") \
	USB_ADD_COMMAND(C_GET_AVALON_RESET, "GetAvalonReset") \
	USB_ADD_COMMAND(C_FTDI_STATUS, "FTDIStatus") \
	USB_ADD_COMMAND(C_ENABLE_UART, "EnableUART") \
	USB_ADD_COMMAND(C_BB_SET_VOLTAGE, "SetCoreVoltage") \
	USB_ADD_COMMAND(C_BB_GET_VOLTAGE, "GetCoreVoltage")

/* Create usb_cmds enum from USB_PARSE_COMMANDS macro */
#define USB_ADD_COMMAND(X, Y) X,
enum usb_cmds {
<<<<<<< HEAD
	C_NULL = 0,
	C_REJECTED,
	C_PING,
	C_CLEAR,
	C_REQUESTVERSION,
	C_GETVERSION,
	C_REQUESTFPGACOUNT,
	C_GETFPGACOUNT,
	C_STARTPROGRAM,
	C_STARTPROGRAMSTATUS,
	C_PROGRAM,
	C_PROGRAMSTATUS,
	C_PROGRAMSTATUS2,
	C_FINALPROGRAMSTATUS,
	C_SETCLOCK,
	C_REPLYSETCLOCK,
	C_REQUESTUSERCODE,
	C_GETUSERCODE,
	C_REQUESTTEMPERATURE,
	C_GETTEMPERATURE,
	C_SENDWORK,
	C_SENDWORKSTATUS,
	C_REQUESTWORKSTATUS,
	C_GETWORKSTATUS,
	C_REQUESTIDENTIFY,
	C_GETIDENTIFY,
	C_REQUESTFLASH,
	C_REQUESTSENDWORK,
	C_REQUESTSENDWORKSTATUS,
	C_RESET,
	C_SETBAUD,
	C_SETDATA,
	C_SETFLOW,
	C_SETMODEM,
	C_PURGERX,
	C_PURGETX,
	C_FLASHREPLY,
	C_REQUESTDETAILS,
	C_GETDETAILS,
	C_REQUESTRESULTS,
	C_GETRESULTS,
	C_REQUESTQUEJOB,
	C_REQUESTQUEJOBSTATUS,
	C_QUEJOB,
	C_QUEJOBSTATUS,
	C_QUEFLUSH,
	C_QUEFLUSHREPLY,
	C_REQUESTVOLTS,
	C_GETVOLTS,
	C_SENDTESTWORK,
	C_LATENCY,
	C_SETLINE,
	C_VENDOR,
	C_SETFAN,
	C_FANREPLY,
	C_AVALON_TASK,
	C_AVALON_READ,
	C_GET_AVALON_READY,
	C_AVALON_RESET,
	C_GET_AVALON_RESET,
	C_FTDI_STATUS,
	C_ENABLE_UART,
	C_BB_SET_VOLTAGE,
	C_BB_GET_VOLTAGE,
	C_HF_RESET,
	C_HF_PLL_CONFIG,
	C_HF_ADDRESS,
	C_HF_BAUD,
	C_HF_HASH,
	C_HF_NONCE,
	C_HF_ABORT,
	C_HF_STATUS,
	C_HF_CONFIG,
	C_HF_STATISTICS,
	C_HF_CLOCKGATE,
=======
	USB_PARSE_COMMANDS
>>>>>>> 48f5ff37
	C_MAX
};
#undef USB_ADD_COMMAND

struct device_drv;
struct cgpu_info;

void usb_all(int level);
const char *usb_cmdname(enum usb_cmds cmd);
void usb_applog(struct cgpu_info *bflsc, enum usb_cmds cmd, char *msg, int amount, int err);
struct cgpu_info *usb_copy_cgpu(struct cgpu_info *orig);
struct cgpu_info *usb_alloc_cgpu(struct device_drv *drv, int threads);
struct cgpu_info *usb_free_cgpu_devlock(struct cgpu_info *cgpu, bool free_devlock);
#define usb_free_cgpu(cgpu) usb_free_cgpu_devlock(cgpu, true)
void usb_uninit(struct cgpu_info *cgpu);
struct cgpu_info *usb_init_intinfo(struct cgpu_info *orig,  int intinfo);
bool usb_init(struct cgpu_info *cgpu, struct libusb_device *dev, struct usb_find_devices *found);
void usb_detect(struct device_drv *drv, bool (*device_detect)(struct libusb_device *, struct usb_find_devices *));
struct api_data *api_usb_stats(int *count);
void update_usb_stats(struct cgpu_info *cgpu);
int _usb_read(struct cgpu_info *cgpu, int ep, char *buf, size_t bufsiz, int *processed, unsigned int timeout, const char *end, enum usb_cmds cmd, bool readonce);
int _usb_write(struct cgpu_info *cgpu, int ep, char *buf, size_t bufsiz, int *processed, unsigned int timeout, enum usb_cmds);
int _usb_transfer(struct cgpu_info *cgpu, uint8_t request_type, uint8_t bRequest, uint16_t wValue, uint16_t wIndex, uint32_t *data, int siz, unsigned int timeout, enum usb_cmds cmd);
int _usb_transfer_read(struct cgpu_info *cgpu, uint8_t request_type, uint8_t bRequest, uint16_t wValue, uint16_t wIndex, char *buf, int bufsiz, int *amount, unsigned int timeout, enum usb_cmds cmd);
int usb_ftdi_cts(struct cgpu_info *cgpu);
int usb_ftdi_set_latency(struct cgpu_info *cgpu);
void usb_buffer_enable(struct cgpu_info *cgpu);
void usb_buffer_disable(struct cgpu_info *cgpu);
void usb_buffer_clear(struct cgpu_info *cgpu);
uint32_t usb_buffer_size(struct cgpu_info *cgpu);
void usb_set_cps(struct cgpu_info *cgpu, int cps);
void usb_enable_cps(struct cgpu_info *cgpu);
void usb_disable_cps(struct cgpu_info *cgpu);
int usb_interface(struct cgpu_info *cgpu);
enum sub_ident usb_ident(struct cgpu_info *cgpu);
void usb_set_pps(struct cgpu_info *cgpu, uint16_t PrefPacketSize);
void usb_set_dev_start(struct cgpu_info *cgpu);
void usb_cleanup();
void usb_initialise();
void *usb_resource_thread(void *userdata);

#define usb_read(cgpu, buf, bufsiz, read, cmd) \
	_usb_read(cgpu, DEFAULT_EP_IN, buf, bufsiz, read, DEVTIMEOUT, NULL, cmd, false)

#define usb_read_once(cgpu, buf, bufsiz, read, cmd) \
	_usb_read(cgpu, DEFAULT_EP_IN, buf, bufsiz, read, DEVTIMEOUT, NULL, cmd, true)

#define usb_read_once_timeout(cgpu, buf, bufsiz, read, timeout, cmd) \
	_usb_read(cgpu, DEFAULT_EP_IN, buf, bufsiz, read, timeout, NULL, cmd, true)

#define usb_read_nl(cgpu, buf, bufsiz, read, cmd) \
	_usb_read(cgpu, DEFAULT_EP_IN, buf, bufsiz, read, DEVTIMEOUT, "\n", cmd, false)

#define usb_read_nl_timeout(cgpu, buf, bufsiz, read, timeout, cmd) \
	_usb_read(cgpu, DEFAULT_EP_IN, buf, bufsiz, read, timeout, "\n", cmd, false)

#define usb_read_ok(cgpu, buf, bufsiz, read, cmd) \
	_usb_read(cgpu, DEFAULT_EP_IN, buf, bufsiz, read, DEVTIMEOUT, "OK\n", cmd, false)

#define usb_read_ok_timeout(cgpu, buf, bufsiz, read, timeout, cmd) \
	_usb_read(cgpu, DEFAULT_EP_IN, buf, bufsiz, read, timeout, "OK\n", cmd, false)

#define usb_read_ep(cgpu, ep, buf, bufsiz, read, cmd) \
	_usb_read(cgpu, ep, buf, bufsiz, read, DEVTIMEOUT, NULL, cmd, false)

#define usb_read_timeout(cgpu, buf, bufsiz, read, timeout, cmd) \
	_usb_read(cgpu, DEFAULT_EP_IN, buf, bufsiz, read, timeout, NULL, cmd, false)

#define usb_read_ep_timeout(cgpu, ep, buf, bufsiz, read, timeout, cmd) \
	_usb_read(cgpu, ep, buf, bufsiz, read, timeout, NULL, cmd, false)

#define usb_write(cgpu, buf, bufsiz, wrote, cmd) \
	_usb_write(cgpu, DEFAULT_EP_OUT, buf, bufsiz, wrote, DEVTIMEOUT, cmd)

#define usb_write_ep(cgpu, ep, buf, bufsiz, wrote, cmd) \
	_usb_write(cgpu, ep, buf, bufsiz, wrote, DEVTIMEOUT, cmd)

#define usb_write_timeout(cgpu, buf, bufsiz, wrote, timeout, cmd) \
	_usb_write(cgpu, DEFAULT_EP_OUT, buf, bufsiz, wrote, timeout, cmd)

#define usb_write_ep_timeout(cgpu, ep, buf, bufsiz, wrote, timeout, cmd) \
	_usb_write(cgpu, ep, buf, bufsiz, wrote, timeout, cmd)

#define usb_transfer(cgpu, typ, req, val, idx, cmd) \
	_usb_transfer(cgpu, typ, req, val, idx, NULL, 0, DEVTIMEOUT, cmd)

#define usb_transfer_data(cgpu, typ, req, val, idx, data, len, cmd) \
	_usb_transfer(cgpu, typ, req, val, idx, data, len, DEVTIMEOUT, cmd)

#define usb_transfer_read(cgpu, typ, req, val, idx, buf, bufsiz, read, cmd) \
	_usb_transfer_read(cgpu, typ, req, val, idx, buf, bufsiz, read, DEVTIMEOUT, cmd)

#endif<|MERGE_RESOLUTION|>--- conflicted
+++ resolved
@@ -321,90 +321,23 @@
 	USB_ADD_COMMAND(C_FTDI_STATUS, "FTDIStatus") \
 	USB_ADD_COMMAND(C_ENABLE_UART, "EnableUART") \
 	USB_ADD_COMMAND(C_BB_SET_VOLTAGE, "SetCoreVoltage") \
-	USB_ADD_COMMAND(C_BB_GET_VOLTAGE, "GetCoreVoltage")
+	USB_ADD_COMMAND(C_BB_GET_VOLTAGE, "GetCoreVoltage") \
+	USB_ADD_COMMAND(C_HF_RESET, "HFReset") \
+	USB_ADD_COMMAND(C_HF_PLL_CONFIG, "HFPLLConfig") \
+	USB_ADD_COMMAND(C_HF_ADDRESS, "HFAddress") \
+	USB_ADD_COMMAND(C_HF_BAUD, "HFBaud") \
+	USB_ADD_COMMAND(C_HF_HASH, "HFHash") \
+	USB_ADD_COMMAND(C_HF_NONCE, "HFNonce") \
+	USB_ADD_COMMAND(C_HF_ABORT, "HFAbort") \
+	USB_ADD_COMMAND(C_HF_STATUS, "HFStatus") \
+	USB_ADD_COMMAND(C_HF_CONFIG, "HFConfig") \
+	USB_ADD_COMMAND(C_HF_STATISTICS, "HFStatistics") \
+	USB_ADD_COMMAND(C_HF_CLOCKGATE, "HFClockGate")
 
 /* Create usb_cmds enum from USB_PARSE_COMMANDS macro */
 #define USB_ADD_COMMAND(X, Y) X,
 enum usb_cmds {
-<<<<<<< HEAD
-	C_NULL = 0,
-	C_REJECTED,
-	C_PING,
-	C_CLEAR,
-	C_REQUESTVERSION,
-	C_GETVERSION,
-	C_REQUESTFPGACOUNT,
-	C_GETFPGACOUNT,
-	C_STARTPROGRAM,
-	C_STARTPROGRAMSTATUS,
-	C_PROGRAM,
-	C_PROGRAMSTATUS,
-	C_PROGRAMSTATUS2,
-	C_FINALPROGRAMSTATUS,
-	C_SETCLOCK,
-	C_REPLYSETCLOCK,
-	C_REQUESTUSERCODE,
-	C_GETUSERCODE,
-	C_REQUESTTEMPERATURE,
-	C_GETTEMPERATURE,
-	C_SENDWORK,
-	C_SENDWORKSTATUS,
-	C_REQUESTWORKSTATUS,
-	C_GETWORKSTATUS,
-	C_REQUESTIDENTIFY,
-	C_GETIDENTIFY,
-	C_REQUESTFLASH,
-	C_REQUESTSENDWORK,
-	C_REQUESTSENDWORKSTATUS,
-	C_RESET,
-	C_SETBAUD,
-	C_SETDATA,
-	C_SETFLOW,
-	C_SETMODEM,
-	C_PURGERX,
-	C_PURGETX,
-	C_FLASHREPLY,
-	C_REQUESTDETAILS,
-	C_GETDETAILS,
-	C_REQUESTRESULTS,
-	C_GETRESULTS,
-	C_REQUESTQUEJOB,
-	C_REQUESTQUEJOBSTATUS,
-	C_QUEJOB,
-	C_QUEJOBSTATUS,
-	C_QUEFLUSH,
-	C_QUEFLUSHREPLY,
-	C_REQUESTVOLTS,
-	C_GETVOLTS,
-	C_SENDTESTWORK,
-	C_LATENCY,
-	C_SETLINE,
-	C_VENDOR,
-	C_SETFAN,
-	C_FANREPLY,
-	C_AVALON_TASK,
-	C_AVALON_READ,
-	C_GET_AVALON_READY,
-	C_AVALON_RESET,
-	C_GET_AVALON_RESET,
-	C_FTDI_STATUS,
-	C_ENABLE_UART,
-	C_BB_SET_VOLTAGE,
-	C_BB_GET_VOLTAGE,
-	C_HF_RESET,
-	C_HF_PLL_CONFIG,
-	C_HF_ADDRESS,
-	C_HF_BAUD,
-	C_HF_HASH,
-	C_HF_NONCE,
-	C_HF_ABORT,
-	C_HF_STATUS,
-	C_HF_CONFIG,
-	C_HF_STATISTICS,
-	C_HF_CLOCKGATE,
-=======
 	USB_PARSE_COMMANDS
->>>>>>> 48f5ff37
 	C_MAX
 };
 #undef USB_ADD_COMMAND
