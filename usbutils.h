--- conflicted
+++ resolved
@@ -159,16 +159,12 @@
 	IDENT_KLN,
 	IDENT_LLT,
 	IDENT_MMQ,
-<<<<<<< HEAD
-	IDENT_NF1,
+	IDENT_NFU,
+	IDENT_OSM,
 	IDENT_GSD,
 	IDENT_GSD1,
 	IDENT_GSD2,
 	IDENT_GSD3
-=======
-	IDENT_NFU,
-	IDENT_OSM
->>>>>>> 1afa1940
 };
 
 struct usb_find_devices {
