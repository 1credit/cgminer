/*
 * Copyright 2012-2013 Andrew Smith
 * Copyright 2013 Con Kolivas <kernel@kolivas.org>
 *
 * This program is free software; you can redistribute it and/or modify it
 * under the terms of the GNU General Public License as published by the Free
 * Software Foundation; either version 3 of the License, or (at your option)
 * any later version.  See COPYING for more details.
 */

#ifndef USBUTILS_H
#define USBUTILS_H

#include <libusb.h>

#include "util.h"

#define EPI(x) (LIBUSB_ENDPOINT_IN | (unsigned char)(x))
#define EPO(x) (LIBUSB_ENDPOINT_OUT | (unsigned char)(x))


// For 0x0403:0x6014/0x6001 FT232H (and possibly others?) - BFL, BAS, BLT, LLT, AVA
#define FTDI_TYPE_OUT (LIBUSB_REQUEST_TYPE_VENDOR | LIBUSB_RECIPIENT_DEVICE | LIBUSB_ENDPOINT_OUT)
#define FTDI_TYPE_IN (LIBUSB_REQUEST_TYPE_VENDOR | LIBUSB_RECIPIENT_DEVICE | LIBUSB_ENDPOINT_IN)

#define FTDI_REQUEST_RESET ((uint8_t)0)
#define FTDI_REQUEST_MODEM ((uint8_t)1)
#define FTDI_REQUEST_FLOW ((uint8_t)2)
#define FTDI_REQUEST_BAUD ((uint8_t)3)
#define FTDI_REQUEST_DATA ((uint8_t)4)
#define FTDI_REQUEST_LATENCY ((uint8_t)9)

#define FTDI_VALUE_RESET 0
#define FTDI_VALUE_PURGE_RX 1
#define FTDI_VALUE_PURGE_TX 2
#define FTDI_VALUE_LATENCY 1

// Baud
#define FTDI_VALUE_BAUD_BFL 0xc068
#define FTDI_INDEX_BAUD_BFL 0x0200
#define FTDI_VALUE_BAUD_BAS FTDI_VALUE_BAUD_BFL
#define FTDI_INDEX_BAUD_BAS FTDI_INDEX_BAUD_BFL
// LLT = BLT (same code)
#define FTDI_VALUE_BAUD_BLT 0x001a
#define FTDI_INDEX_BAUD_BLT 0x0000

// Avalon
#define FTDI_VALUE_BAUD_AVA 0x001A
#define FTDI_INDEX_BAUD_AVA 0x0000

#define FTDI_VALUE_DATA_AVA 8

// BitBurner
#define BITBURNER_REQUEST ((uint8_t)0x42)
#define BITBURNER_VALUE 0x4242
#define BITBURNER_INDEX_SET_VOLTAGE 1
#define BITBURNER_INDEX_GET_VOLTAGE 2
#define BITBURNER_INDEX_GET_VERSION 4

// CMR = 115200 & 57600
#define FTDI_VALUE_BAUD_CMR_115 0xc068
#define FTDI_INDEX_BAUD_CMR_115 0x0200

#define FTDI_VALUE_BAUD_CMR_57 0x80d0
#define FTDI_INDEX_BAUD_CMR_57 0x0200

// Data control
#define FTDI_VALUE_DATA_BFL 0
#define FTDI_VALUE_DATA_BAS FTDI_VALUE_DATA_BFL
// LLT = BLT (same code)
#define FTDI_VALUE_DATA_BLT 8

#define FTDI_VALUE_FLOW 0
#define FTDI_VALUE_MODEM 0x0303


// For 0x10c4:0xea60 USB cp210x chip - AMU
#define CP210X_TYPE_OUT 0x41

#define CP210X_REQUEST_IFC_ENABLE 0x00
#define CP210X_REQUEST_DATA 0x07
#define CP210X_REQUEST_BAUD 0x1e

#define CP210X_VALUE_UART_ENABLE 0x0001
#define CP210X_VALUE_DATA 0x0303
#define CP210X_DATA_BAUD 0x0001c200


// For 0x067b:0x2303 Prolific PL2303 - ICA
#define PL2303_CTRL_DTR 0x01
#define PL2303_CTRL_RTS 0x02

#define PL2303_CTRL_OUT 0x21
#define PL2303_VENDOR_OUT 0x40

#define PL2303_REQUEST_CTRL 0x22
#define PL2303_REQUEST_LINE 0x20
#define PL2303_REQUEST_VENDOR 0x01

#define PL2303_REPLY_CTRL 0x21

#define PL2303_VALUE_CTRL (PL2303_CTRL_DTR | PL2303_CTRL_RTS)
#define PL2303_VALUE_LINE 0
#define PL2303_VALUE_LINE0 0x0001c200
#define PL2303_VALUE_LINE1 0x080000
#define PL2303_VALUE_LINE_SIZE 7
#define PL2303_VALUE_VENDOR 0

// Use the device defined timeout
#define DEVTIMEOUT 0

// The default intinfo structure used is the first one
#define DEFAULT_INTINFO 0

// For endpoints defined in usb_find_devices.intinfos.epinfos,
// the first two must be the default IN and OUT and both must always exist
#define DEFAULT_EP_IN 0
#define DEFAULT_EP_OUT 1

struct usb_epinfo {
	uint8_t att;
	uint16_t size;
	unsigned char ep;
	uint16_t wMaxPacketSize;
	uint16_t PrefPacketSize;
	bool found;
};

struct usb_intinfo {
	int interface;
	int ctrl_transfer;
	int epinfo_count;
	struct usb_epinfo *epinfos;
};

enum sub_ident {
	IDENT_UNK = 0,
	IDENT_BAJ,
	IDENT_BAL,
	IDENT_BAS,
	IDENT_BAM,
	IDENT_BFL,
	IDENT_BFU,
	IDENT_MMQ,
	IDENT_AVA,
	IDENT_BTB,
<<<<<<< HEAD
	IDENT_HFA,
=======
	IDENT_BBF,
>>>>>>> 680f014c
	IDENT_KLN,
	IDENT_ICA,
	IDENT_AMU,
	IDENT_BLT,
	IDENT_LLT,
	IDENT_CMR1,
	IDENT_CMR2,
	IDENT_ZTX
};

struct usb_find_devices {
	int drv;
	const char *name;
	enum sub_ident ident;
	uint16_t idVendor;
	uint16_t idProduct;
	char *iManufacturer;
	char *iProduct;
	int config;
	unsigned int timeout;
	uint16_t latency;
	int intinfo_count;
	struct usb_intinfo *intinfos;
};

/* Latency is set to 32ms to prevent a transfer ever being more than 512 bytes
 * +2 bytes of status such as the ftdi chip, when the chips emulate a 115200
 * baud rate, to avoid status bytes being interleaved in larger transfers. */
#define LATENCY_UNUSED 0
#define LATENCY_STD 32

enum usb_types {
	USB_TYPE_STD = 0,
	USB_TYPE_FTDI
};

struct cg_usb_device {
	struct usb_find_devices *found;
	libusb_device_handle *handle;
	pthread_mutex_t *mutex;
	struct libusb_device_descriptor *descriptor;
	enum usb_types usb_type;
	enum sub_ident ident;
	uint16_t usbver;
	int cps;
	bool usecps;
	char *prod_string;
	char *manuf_string;
	char *serial_string;
	unsigned char fwVersion;	// ??
	unsigned char interfaceVersion;	// ??
	char *buffer;
	uint32_t bufsiz;
	uint32_t bufamt;
	cgtimer_t cgt_last_write;
	size_t last_write_siz;
};

#define USB_NOSTAT 0

#define USB_MAX_READ 8192

#define USB_TMO_0 50
#define USB_TMO_1 100
#define USB_TMO_2 500
#define USB_TMOS 3

struct cg_usb_tmo {
	uint32_t count;
	uint32_t min_tmo;
	uint32_t max_tmo;
	uint64_t total_over;
	uint64_t total_tmo;
};

struct cg_usb_info {
	uint8_t bus_number;
	uint8_t device_address;
	int usbstat;
	bool nodev;
	int nodev_count;
	struct timeval last_nodev;
	uint32_t ioerr_count;
	uint32_t continuous_ioerr_count;

	/*
	 * for nodev and cgusb access (read and write)
	 * it's a pointer so MMQ can have it in multiple devices
	 *
	 * N.B. general mining code doesn't need to use the read
	 * lock for 'nodev' if it calls a usb_read/write/etc function
	 * that uses the lock - however, all usbutils code MUST use it
	 * to avoid devices disappearing while in use by multiple threads
	 */
	cglock_t devlock;

	time_t last_pipe;
	uint64_t pipe_count;
	uint64_t clear_err_count;
	uint64_t retry_err_count;
	uint64_t clear_fail_count;

	uint64_t read_delay_count;
	double total_read_delay;
	uint64_t write_delay_count;
	double total_write_delay;

	/*
	 * We add 4: 1 for null, 2 for FTDI status and 1 to round to 4 bytes
	 * If a single device ever has multiple end points then it will need
	 * multiple of these
	 */
	unsigned char bulkbuf[USB_MAX_READ+4];

	uint64_t tmo_count;
	struct cg_usb_tmo usb_tmo[USB_TMOS];
};

#define ENUMERATION(a,b) a,
#define JUMPTABLE(a,b) b,

#define USB_PARSE_COMMANDS(USB_ADD_COMMAND) \
	USB_ADD_COMMAND(C_REJECTED, "RejectedNoDevice") \
	USB_ADD_COMMAND(C_PING, "Ping") \
	USB_ADD_COMMAND(C_CLEAR, "Clear") \
	USB_ADD_COMMAND(C_REQUESTVERSION, "RequestVersion") \
	USB_ADD_COMMAND(C_GETVERSION, "GetVersion") \
	USB_ADD_COMMAND(C_REQUESTFPGACOUNT, "RequestFPGACount") \
	USB_ADD_COMMAND(C_GETFPGACOUNT, "GetFPGACount") \
	USB_ADD_COMMAND(C_STARTPROGRAM, "StartProgram") \
	USB_ADD_COMMAND(C_STARTPROGRAMSTATUS, "StartProgramStatus") \
	USB_ADD_COMMAND(C_PROGRAM, "Program") \
	USB_ADD_COMMAND(C_PROGRAMSTATUS, "ProgramStatus") \
	USB_ADD_COMMAND(C_PROGRAMSTATUS2, "ProgramStatus2") \
	USB_ADD_COMMAND(C_FINALPROGRAMSTATUS, "FinalProgramStatus") \
	USB_ADD_COMMAND(C_SETCLOCK, "SetClock") \
	USB_ADD_COMMAND(C_REPLYSETCLOCK, "ReplySetClock") \
	USB_ADD_COMMAND(C_REQUESTUSERCODE, "RequestUserCode") \
	USB_ADD_COMMAND(C_GETUSERCODE, "GetUserCode") \
	USB_ADD_COMMAND(C_REQUESTTEMPERATURE, "RequestTemperature") \
	USB_ADD_COMMAND(C_GETTEMPERATURE, "GetTemperature") \
	USB_ADD_COMMAND(C_SENDWORK, "SendWork") \
	USB_ADD_COMMAND(C_SENDWORKSTATUS, "SendWorkStatus") \
	USB_ADD_COMMAND(C_REQUESTWORKSTATUS, "RequestWorkStatus") \
	USB_ADD_COMMAND(C_GETWORKSTATUS, "GetWorkStatus") \
	USB_ADD_COMMAND(C_REQUESTIDENTIFY, "RequestIdentify") \
	USB_ADD_COMMAND(C_GETIDENTIFY, "GetIdentify") \
	USB_ADD_COMMAND(C_REQUESTFLASH, "RequestFlash") \
	USB_ADD_COMMAND(C_REQUESTSENDWORK, "RequestSendWork") \
	USB_ADD_COMMAND(C_REQUESTSENDWORKSTATUS, "RequestSendWorkStatus") \
	USB_ADD_COMMAND(C_RESET, "Reset") \
	USB_ADD_COMMAND(C_SETBAUD, "SetBaud") \
	USB_ADD_COMMAND(C_SETDATA, "SetDataCtrl") \
	USB_ADD_COMMAND(C_SETFLOW, "SetFlowCtrl") \
	USB_ADD_COMMAND(C_SETMODEM, "SetModemCtrl") \
	USB_ADD_COMMAND(C_PURGERX, "PurgeRx") \
	USB_ADD_COMMAND(C_PURGETX, "PurgeTx") \
	USB_ADD_COMMAND(C_FLASHREPLY, "FlashReply") \
	USB_ADD_COMMAND(C_REQUESTDETAILS, "RequestDetails") \
	USB_ADD_COMMAND(C_GETDETAILS, "GetDetails") \
	USB_ADD_COMMAND(C_REQUESTRESULTS, "RequestResults") \
	USB_ADD_COMMAND(C_GETRESULTS, "GetResults") \
	USB_ADD_COMMAND(C_REQUESTQUEJOB, "RequestQueJob") \
	USB_ADD_COMMAND(C_REQUESTQUEJOBSTATUS, "RequestQueJobStatus") \
	USB_ADD_COMMAND(C_QUEJOB, "QueJob") \
	USB_ADD_COMMAND(C_QUEJOBSTATUS, "QueJobStatus") \
	USB_ADD_COMMAND(C_QUEFLUSH, "QueFlush") \
	USB_ADD_COMMAND(C_QUEFLUSHREPLY, "QueFlushReply") \
	USB_ADD_COMMAND(C_REQUESTVOLTS, "RequestVolts") \
	USB_ADD_COMMAND(C_GETVOLTS, "GetVolts") \
	USB_ADD_COMMAND(C_SENDTESTWORK, "SendTestWork") \
	USB_ADD_COMMAND(C_LATENCY, "SetLatency") \
	USB_ADD_COMMAND(C_SETLINE, "SetLine") \
	USB_ADD_COMMAND(C_VENDOR, "Vendor") \
	USB_ADD_COMMAND(C_SETFAN, "SetFan") \
	USB_ADD_COMMAND(C_FANREPLY, "GetFan") \
	USB_ADD_COMMAND(C_AVALON_TASK, "AvalonTask") \
	USB_ADD_COMMAND(C_AVALON_READ, "AvalonRead") \
	USB_ADD_COMMAND(C_GET_AVALON_READY, "AvalonReady") \
	USB_ADD_COMMAND(C_AVALON_RESET, "AvalonReset") \
	USB_ADD_COMMAND(C_GET_AVALON_RESET, "GetAvalonReset") \
	USB_ADD_COMMAND(C_FTDI_STATUS, "FTDIStatus") \
	USB_ADD_COMMAND(C_ENABLE_UART, "EnableUART") \
	USB_ADD_COMMAND(C_BB_SET_VOLTAGE, "SetCoreVoltage") \
	USB_ADD_COMMAND(C_BB_GET_VOLTAGE, "GetCoreVoltage") \
	USB_ADD_COMMAND(C_BF1_RESET, "BF1Reset") \
	USB_ADD_COMMAND(C_BF1_OPEN, "BF1Open") \
	USB_ADD_COMMAND(C_BF1_INIT, "BF1Init") \
	USB_ADD_COMMAND(C_BF1_CLOSE, "BF1Close") \
	USB_ADD_COMMAND(C_BF1_REQINFO, "BF1RequestInfo") \
	USB_ADD_COMMAND(C_BF1_GETINFO, "BF1GetInfo") \
	USB_ADD_COMMAND(C_BF1_REQRESET, "BF1RequestReset") \
	USB_ADD_COMMAND(C_BF1_GETRESET, "BF1GetReset") \
	USB_ADD_COMMAND(C_BF1_REQWORK, "BF1RequestWork") \
	USB_ADD_COMMAND(C_BF1_GETWORK, "BF1GetWork") \
	USB_ADD_COMMAND(C_BF1_GETRES, "BF1GetResults") \
	USB_ADD_COMMAND(C_BF1_FLUSH, "BF1Flush") \
	USB_ADD_COMMAND(C_BF1_IFLUSH, "BF1InterruptFlush") \
	USB_ADD_COMMAND(C_BF1_IDENTIFY, "BF1Identify") \
	USB_ADD_COMMAND(C_HF_RESET, "HFReset") \
	USB_ADD_COMMAND(C_HF_PLL_CONFIG, "HFPLLConfig") \
	USB_ADD_COMMAND(C_HF_ADDRESS, "HFAddress") \
	USB_ADD_COMMAND(C_HF_BAUD, "HFBaud") \
	USB_ADD_COMMAND(C_HF_HASH, "HFHash") \
	USB_ADD_COMMAND(C_HF_NONCE, "HFNonce") \
	USB_ADD_COMMAND(C_HF_ABORT, "HFAbort") \
	USB_ADD_COMMAND(C_HF_STATUS, "HFStatus") \
	USB_ADD_COMMAND(C_HF_CONFIG, "HFConfig") \
	USB_ADD_COMMAND(C_HF_STATISTICS, "HFStatistics") \
	USB_ADD_COMMAND(C_HF_CLOCKGATE, "HFClockGate") \
	USB_ADD_COMMAND(C_HF_USB_INIT, "HFUSBInit") \
	USB_ADD_COMMAND(C_HF_DIE_STATUS, "HFDieStatus") \
	USB_ADD_COMMAND(C_HF_GWQ_STATUS, "HFGWQStatus") \
	USB_ADD_COMMAND(C_HF_WORK_RESTART, "HFWorkRestart") \
	USB_ADD_COMMAND(C_HF_GWQSTATS, "HFGWQStats") \
	USB_ADD_COMMAND(C_HF_GETHEADER, "HFGetHeader") \
	USB_ADD_COMMAND(C_HF_GETDATA, "HFGetData")

/* Create usb_cmds enum from USB_PARSE_COMMANDS macro */
enum usb_cmds {
	USB_PARSE_COMMANDS(ENUMERATION)
	C_MAX
};

struct device_drv;
struct cgpu_info;

void usb_all(int level);
const char *usb_cmdname(enum usb_cmds cmd);
void usb_applog(struct cgpu_info *bflsc, enum usb_cmds cmd, char *msg, int amount, int err);
struct cgpu_info *usb_copy_cgpu(struct cgpu_info *orig);
struct cgpu_info *usb_alloc_cgpu(struct device_drv *drv, int threads);
struct cgpu_info *usb_free_cgpu(struct cgpu_info *cgpu);
void usb_uninit(struct cgpu_info *cgpu);
bool usb_init(struct cgpu_info *cgpu, struct libusb_device *dev, struct usb_find_devices *found);
void usb_detect(struct device_drv *drv, bool (*device_detect)(struct libusb_device *, struct usb_find_devices *));
struct api_data *api_usb_stats(int *count);
void update_usb_stats(struct cgpu_info *cgpu);
int _usb_read(struct cgpu_info *cgpu, int intinfo, int epinfo, char *buf, size_t bufsiz, int *processed, unsigned int timeout, const char *end, enum usb_cmds cmd, bool readonce);
int _usb_write(struct cgpu_info *cgpu, int intinfo, int epinfo, char *buf, size_t bufsiz, int *processed, unsigned int timeout, enum usb_cmds);
int _usb_transfer(struct cgpu_info *cgpu, uint8_t request_type, uint8_t bRequest, uint16_t wValue, uint16_t wIndex, uint32_t *data, int siz, unsigned int timeout, enum usb_cmds cmd);
int _usb_transfer_read(struct cgpu_info *cgpu, uint8_t request_type, uint8_t bRequest, uint16_t wValue, uint16_t wIndex, char *buf, int bufsiz, int *amount, unsigned int timeout, enum usb_cmds cmd);
int usb_ftdi_cts(struct cgpu_info *cgpu);
int _usb_ftdi_set_latency(struct cgpu_info *cgpu, int intinfo);
#define usb_ftdi_set_latency(_cgpu) _usb_ftdi_set_latency(_cgpu, DEFAULT_INTINFO)
void usb_buffer_enable(struct cgpu_info *cgpu);
void usb_buffer_disable(struct cgpu_info *cgpu);
void usb_buffer_clear(struct cgpu_info *cgpu);
uint32_t usb_buffer_size(struct cgpu_info *cgpu);
void usb_set_cps(struct cgpu_info *cgpu, int cps);
void usb_enable_cps(struct cgpu_info *cgpu);
void usb_disable_cps(struct cgpu_info *cgpu);
int _usb_interface(struct cgpu_info *cgpu, int intinfo);
#define usb_interface(_cgpu) _usb_interface(_cgpu, DEFAULT_INTINFO)
enum sub_ident usb_ident(struct cgpu_info *cgpu);
void _usb_set_pps(struct cgpu_info *cgpu, int intinfo, int epinfo, uint16_t PrefPacketSize);
#define usb_set_pps(_cgpu, _pps) _usb_set_pps(_cgpu, -1, -1, _pps)
void usb_set_dev_start(struct cgpu_info *cgpu);
void usb_cleanup();
void usb_initialise();
void *usb_resource_thread(void *userdata);

#define usb_read(cgpu, buf, bufsiz, read, cmd) \
	_usb_read(cgpu, DEFAULT_INTINFO, DEFAULT_EP_IN, buf, bufsiz, read, DEVTIMEOUT, NULL, cmd, false)

#define usb_read_ii(cgpu, intinfo, buf, bufsiz, read, cmd) \
	_usb_read(cgpu, intinfo, DEFAULT_EP_IN, buf, bufsiz, read, DEVTIMEOUT, NULL, cmd, false)

#define usb_read_once(cgpu, buf, bufsiz, read, cmd) \
	_usb_read(cgpu, DEFAULT_INTINFO, DEFAULT_EP_IN, buf, bufsiz, read, DEVTIMEOUT, NULL, cmd, true)

#define usb_read_ii_once(cgpu, intinfo, buf, bufsiz, read, cmd) \
	_usb_read(cgpu, intinfo, DEFAULT_EP_IN, buf, bufsiz, read, DEVTIMEOUT, NULL, cmd, true)

#define usb_read_once_timeout(cgpu, buf, bufsiz, read, timeout, cmd) \
	_usb_read(cgpu, DEFAULT_INTINFO, DEFAULT_EP_IN, buf, bufsiz, read, timeout, NULL, cmd, true)

#define usb_read_ii_once_timeout(cgpu, intinfo, buf, bufsiz, read, timeout, cmd) \
	_usb_read(cgpu, intinfo, DEFAULT_EP_IN, buf, bufsiz, read, timeout, NULL, cmd, true)

#define usb_read_nl(cgpu, buf, bufsiz, read, cmd) \
	_usb_read(cgpu, DEFAULT_INTINFO, DEFAULT_EP_IN, buf, bufsiz, read, DEVTIMEOUT, "\n", cmd, false)

#define usb_read_nl_timeout(cgpu, buf, bufsiz, read, timeout, cmd) \
	_usb_read(cgpu, DEFAULT_INTINFO, DEFAULT_EP_IN, buf, bufsiz, read, timeout, "\n", cmd, false)

#define usb_read_ok(cgpu, buf, bufsiz, read, cmd) \
	_usb_read(cgpu, DEFAULT_INTINFO, DEFAULT_EP_IN, buf, bufsiz, read, DEVTIMEOUT, "OK\n", cmd, false)

#define usb_read_ok_timeout(cgpu, buf, bufsiz, read, timeout, cmd) \
	_usb_read(cgpu, DEFAULT_INTINFO, DEFAULT_EP_IN, buf, bufsiz, read, timeout, "OK\n", cmd, false)

#define usb_read_ep(cgpu, ep, buf, bufsiz, read, cmd) \
	_usb_read(cgpu, DEFAULT_INTINFO, ep, buf, bufsiz, read, DEVTIMEOUT, NULL, cmd, false)

#define usb_read_timeout(cgpu, buf, bufsiz, read, timeout, cmd) \
	_usb_read(cgpu, DEFAULT_INTINFO, DEFAULT_EP_IN, buf, bufsiz, read, timeout, NULL, cmd, false)

#define usb_read_ii_timeout(cgpu, intinfo, buf, bufsiz, read, timeout, cmd) \
	_usb_read(cgpu, intinfo, DEFAULT_EP_IN, buf, bufsiz, read, timeout, NULL, cmd, false)

#define usb_read_ep_timeout(cgpu, ep, buf, bufsiz, read, timeout, cmd) \
	_usb_read(cgpu, DEFAULT_INTINFO, ep, buf, bufsiz, read, timeout, NULL, cmd, false)

#define usb_write(cgpu, buf, bufsiz, wrote, cmd) \
	_usb_write(cgpu, DEFAULT_INTINFO, DEFAULT_EP_OUT, buf, bufsiz, wrote, DEVTIMEOUT, cmd)

#define usb_write_ii(cgpu, intinfo, buf, bufsiz, wrote, cmd) \
	_usb_write(cgpu, intinfo, DEFAULT_EP_OUT, buf, bufsiz, wrote, DEVTIMEOUT, cmd)

#define usb_write_ep(cgpu, ep, buf, bufsiz, wrote, cmd) \
	_usb_write(cgpu, DEFAULT_INTINFO, ep, buf, bufsiz, wrote, DEVTIMEOUT, cmd)

#define usb_write_timeout(cgpu, buf, bufsiz, wrote, timeout, cmd) \
	_usb_write(cgpu, DEFAULT_INTINFO, DEFAULT_EP_OUT, buf, bufsiz, wrote, timeout, cmd)

#define usb_write_ep_timeout(cgpu, ep, buf, bufsiz, wrote, timeout, cmd) \
	_usb_write(cgpu, DEFAULT_INTINFO, ep, buf, bufsiz, wrote, timeout, cmd)

#define usb_transfer(cgpu, typ, req, val, idx, cmd) \
	_usb_transfer(cgpu, typ, req, val, idx, NULL, 0, DEVTIMEOUT, cmd)

#define usb_transfer_data(cgpu, typ, req, val, idx, data, len, cmd) \
	_usb_transfer(cgpu, typ, req, val, idx, data, len, DEVTIMEOUT, cmd)

#define usb_transfer_read(cgpu, typ, req, val, idx, buf, bufsiz, read, cmd) \
	_usb_transfer_read(cgpu, typ, req, val, idx, buf, bufsiz, read, DEVTIMEOUT, cmd)

#endif<|MERGE_RESOLUTION|>--- conflicted
+++ resolved
@@ -144,11 +144,8 @@
 	IDENT_MMQ,
 	IDENT_AVA,
 	IDENT_BTB,
-<<<<<<< HEAD
 	IDENT_HFA,
-=======
 	IDENT_BBF,
->>>>>>> 680f014c
 	IDENT_KLN,
 	IDENT_ICA,
 	IDENT_AMU,
