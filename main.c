
/*
 * Copyright 2011 Con Kolivas
 * Copyright 2010 Jeff Garzik
 *
 * This program is free software; you can redistribute it and/or modify it
 * under the terms of the GNU General Public License as published by the Free
 * Software Foundation; either version 2 of the License, or (at your option)
 * any later version.  See COPYING for more details.
 */

#include "config.h"

#include <curses.h>

#include <stdio.h>
#include <stdlib.h>
#include <string.h>
#include <stdbool.h>
#include <stdint.h>
#include <unistd.h>
#include <sys/time.h>
#include <time.h>
#include <math.h>
#include <stdarg.h>
#include <assert.h>
#include <signal.h>
#ifndef WIN32
#include <sys/resource.h>
#endif
#include <ccan/opt/opt.h>
#include <jansson.h>
#include <curl/curl.h>
#include "compat.h"
#include "miner.h"
#include "findnonce.h"
#include "ocl.h"

#define PROGRAM_NAME		"cgminer"
#define DEF_RPC_URL		"http://127.0.0.1:8332/"
#define DEF_RPC_USERNAME	"rpcuser"
#define DEF_RPC_PASSWORD	"rpcpass"
#define DEF_RPC_USERPASS	DEF_RPC_USERNAME ":" DEF_RPC_PASSWORD

#ifdef __linux /* Linux specific policy and affinity management */
#include <sched.h>
static inline void drop_policy(void)
{
	struct sched_param param;

#ifdef SCHED_BATCH
#ifdef SCHED_IDLE
	if (unlikely(sched_setscheduler(0, SCHED_IDLE, &param) == -1))
#endif
		sched_setscheduler(0, SCHED_BATCH, &param);
#endif
}

static inline void affine_to_cpu(int id, int cpu)
{
	cpu_set_t set;

	CPU_ZERO(&set);
	CPU_SET(cpu, &set);
	sched_setaffinity(0, sizeof(&set), &set);
	applog(LOG_INFO, "Binding cpu mining thread %d to cpu %d", id, cpu);
}
#else
static inline void drop_policy(void)
{
}

static inline void affine_to_cpu(int id, int cpu)
{
}
#endif
		
enum workio_commands {
	WC_GET_WORK,
	WC_SUBMIT_WORK,
	WC_DIE,
};

struct workio_cmd {
	enum workio_commands	cmd;
	struct thr_info		*thr;
	union {
		struct work	*work;
	} u;
};

enum sha256_algos {
	ALGO_C,			/* plain C */
	ALGO_4WAY,		/* parallel SSE2 */
	ALGO_VIA,		/* VIA padlock */
	ALGO_CRYPTOPP,		/* Crypto++ (C) */
	ALGO_CRYPTOPP_ASM32,	/* Crypto++ 32-bit assembly */
	ALGO_SSE2_64,		/* SSE2 for x86_64 */
	ALGO_SSE4_64,		/* SSE4 for x86_64 */
};

static const char *algo_names[] = {
	[ALGO_C]		= "c",
#ifdef WANT_SSE2_4WAY
	[ALGO_4WAY]		= "4way",
#endif
#ifdef WANT_VIA_PADLOCK
	[ALGO_VIA]		= "via",
#endif
	[ALGO_CRYPTOPP]		= "cryptopp",
#ifdef WANT_CRYPTOPP_ASM32
	[ALGO_CRYPTOPP_ASM32]	= "cryptopp_asm32",
#endif
#ifdef WANT_X8664_SSE2
	[ALGO_SSE2_64]		= "sse2_64",
#endif
#ifdef WANT_X8664_SSE4
	[ALGO_SSE4_64]		= "sse4_64",
#endif
};

bool opt_debug = false;
bool opt_protocol = false;
bool want_longpoll = true;
bool have_longpoll = false;
bool use_syslog = false;
static bool opt_quiet = false;
static int opt_retries = -1;
static int opt_fail_pause = 5;
static int opt_log_interval = 5;
bool opt_log_output = false;
static bool opt_dynamic = true;
static int opt_queue;
int opt_vectors;
int opt_worksize;
int opt_scantime = 60;
static const bool opt_time = true;
#ifdef WANT_X8664_SSE4
static enum sha256_algos opt_algo = ALGO_SSE4_64;
#elif WANT_X8664_SSE2
static enum sha256_algos opt_algo = ALGO_SSE2_64;
#else
static enum sha256_algos opt_algo = ALGO_C;
#endif
static int nDevs;
static int opt_g_threads = 2;
static int opt_device;
static int total_devices;
static bool gpu_devices[16];
static int gpu_threads;
static bool forced_n_threads;
static int opt_n_threads;
static int mining_threads;
static int num_processors;
static int scan_intensity;
static bool use_curses = true;

struct thr_info *thr_info;
static int work_thr_id;
int longpoll_thr_id;
static int stage_thr_id;
static int watchdog_thr_id;

struct work_restart *work_restart = NULL;

static pthread_mutex_t hash_lock;
static pthread_mutex_t qd_lock;
static pthread_mutex_t stgd_lock;
static pthread_mutex_t curses_lock;
static double total_mhashes_done;
static struct timeval total_tv_start, total_tv_end;

pthread_mutex_t control_lock;

int hw_errors;
static int total_accepted, total_rejected;
static int total_getworks, total_stale, total_discarded;
static int total_queued, total_staged, lp_staged;
static unsigned int new_blocks;
static unsigned int local_work;
static unsigned int total_lo, total_ro;

static struct pool *pools;
static struct pool *cp; /* Current pool */
static int total_pools;

static bool curses_active = false;

static char current_block[37];
static char longpoll_block[37];
static char blank[37];
static char datestamp[40];
static char blockdate[40];

struct sigaction termhandler, inthandler;

struct thread_q *getq;

static void applog_and_exit(const char *fmt, ...)
{
	va_list ap;
	
	va_start(ap, fmt);
	vapplog(LOG_ERR, fmt, ap);
	va_end(ap);
	exit(1);
}

/* FIXME: Use asprintf for better errors. */
static char *set_algo(const char *arg, enum sha256_algos *algo)
{
	enum sha256_algos i;

	for (i = 0; i < ARRAY_SIZE(algo_names); i++) {
		if (algo_names[i] && !strcmp(arg, algo_names[i])) {
			*algo = i;
			return NULL;
		}
	}
	return "Unknown algorithm";
}

static void show_algo(char buf[OPT_SHOW_LEN], const enum sha256_algos *algo)
{
	strncpy(buf, algo_names[*algo], OPT_SHOW_LEN);
}

static char *set_int_range(const char *arg, int *i, int min, int max)
{
	char *err = opt_set_intval(arg, i);
	if (err)
		return err;

	if (*i < min || *i > max)
		return "Value out of range";

	return NULL;
}

static char *set_int_0_to_9999(const char *arg, int *i)
{
	return set_int_range(arg, i, 0, 9999);
}

static char *forced_int_0_to_14(const char *arg, int *i)
{
	opt_dynamic = false;
	return set_int_range(arg, i, 0, 14);
}

static char *force_nthreads_int(const char *arg, int *i)
{
	forced_n_threads = true;
	return set_int_range(arg, i, 0, 9999);
}

static char *set_int_0_to_10(const char *arg, int *i)
{
	return set_int_range(arg, i, 0, 10);
}

static char *set_devices(const char *arg, int *i)
{
	char *err = opt_set_intval(arg, i);

	if (err)
		return err;

	if (*i < 0 || *i > 15)
		return "Invalid GPU device number";
	total_devices++;
	gpu_devices[*i] = true;
	return NULL;
}

static char *set_url(const char *arg, char **p)
{
	struct pool *pool;

	total_pools++;
	pools = realloc(pools, sizeof(struct pool) * total_pools);
	if (!pools)
		return "Failed to malloc pools in set_url";
	pool = &pools[total_pools - 1];
	memset(pool, 0, sizeof(struct pool));

	opt_set_charp(arg, &pool->rpc_url);
	if (strncmp(arg, "http://", 7) &&
	    strncmp(arg, "https://", 8))
		return "URL must start with http:// or https://";

	return NULL;
}

static char *set_user(const char *arg, char **p)
{
	struct pool *pool;

	if (!total_pools)
		return "No URL set for user";

	pool = &pools[total_pools - 1];
	opt_set_charp(arg, &pool->rpc_user);

	return NULL;
}

static char *set_pass(const char *arg, char **p)
{
	struct pool *pool;

	if (!total_pools)
		return "No URL set for pass";

	pool = &pools[total_pools - 1];
	opt_set_charp(arg, &pool->rpc_pass);

	return NULL;
}

static char *set_userpass(const char *arg, char **p)
{
	struct pool *pool;

	if (!total_pools)
		return "No URL set for userpass";

	pool = &pools[total_pools - 1];
	opt_set_charp(arg, &pool->rpc_userpass);

	return NULL;
}

static char *set_vector(const char *arg, int *i)
{
	char *err = opt_set_intval(arg, i);
	if (err)
		return err;

	if (*i != 1 && *i != 2 && *i != 4)
		return "Valid vectors are 1, 2 or 4";
	return NULL;
}

static char *enable_debug(bool *flag)
{
	*flag = true;
	/* Turn out verbose output, too. */
	opt_log_output = true;
	return NULL;
}

static char *trpc_url;
static char *trpc_userpass;
static char *trpc_user, *trpc_pass;

/* These options are available from config file or commandline */
static struct opt_table opt_config_table[] = {
	OPT_WITH_ARG("--algo|-a",
		     set_algo, show_algo, &opt_algo,
		     "Specify sha256 implementation for CPU mining:\n"
		     "\tc\t\tLinux kernel sha256, implemented in C"
#ifdef WANT_SSE2_4WAY
		     "\n\t4way\t\ttcatm's 4-way SSE2 implementation"
#endif
#ifdef WANT_VIA_PADLOCK
		     "\n\tvia\t\tVIA padlock implementation"
#endif
		     "\n\tcryptopp\tCrypto++ C/C++ implementation"
#ifdef WANT_CRYPTOPP_ASM32
		     "\n\tcryptopp_asm32\tCrypto++ 32-bit assembler implementation"
#endif
#ifdef WANT_X8664_SSE2
		     "\n\tsse2_64\t\tSSE2 implementation for x86_64 machines"
#endif
#ifdef WANT_X8664_SSE4
		     "\n\tsse4_64\t\tSSE4 implementation for x86_64 machines"
#endif
		),
	OPT_WITH_ARG("--cpu-threads|-t",
		     force_nthreads_int, opt_show_intval, &opt_n_threads,
		     "Number of miner CPU threads"),
	OPT_WITHOUT_ARG("--debug|-D",
		     enable_debug, &opt_debug,
		     "Enable debug output"),
#ifdef HAVE_OPENCL
	OPT_WITH_ARG("--device|-d",
		     set_devices, NULL, &opt_device,
	             "Select device to use, (Use repeat -d for multiple devices, default: all)"),
	OPT_WITH_ARG("--gpu-threads|-g",
		     set_int_0_to_10, opt_show_intval, &opt_g_threads,
		     "Number of threads per GPU (0 - 10)"),
	OPT_WITH_ARG("--intensity|-I",
		     forced_int_0_to_14, opt_show_intval, &scan_intensity,
		     "Intensity of GPU scanning (0 - 14, default: dynamic to maintain desktop interactivity)"),
#endif
	OPT_WITH_ARG("--log|-l",
		     set_int_0_to_9999, opt_show_intval, &opt_log_interval,
		     "Interval in seconds between log output"),
	OPT_WITHOUT_ARG("--no-longpoll",
			opt_set_invbool, &want_longpoll,
			"Disable X-Long-Polling support"),
	OPT_WITH_ARG("--pass|-p",
		     set_pass, NULL, &trpc_pass,
		     "Password for bitcoin JSON-RPC server"),
	OPT_WITHOUT_ARG("--protocol-dump|-P",
			opt_set_bool, &opt_protocol,
			"Verbose dump of protocol-level activities"),
	OPT_WITH_ARG("--queue|-Q",
		     set_int_0_to_10, opt_show_intval, &opt_queue,
		     "Number of extra work items to queue (0 - 10)"),
	OPT_WITHOUT_ARG("--quiet|-q",
			opt_set_bool, &opt_quiet,
			"Disable per-thread hashmeter output"),
	OPT_WITH_ARG("--retries|-r",
		     opt_set_intval, opt_show_intval, &opt_retries,
		     "Number of times to retry before giving up, if JSON-RPC call fails (-1 means never)"),
	OPT_WITH_ARG("--retry-pause|-R",
		     set_int_0_to_9999, opt_show_intval, &opt_fail_pause,
		     "Number of seconds to pause, between retries"),
	OPT_WITH_ARG("--scan-time|-s",
		     set_int_0_to_9999, opt_show_intval, &opt_scantime,
		     "Upper bound on time spent scanning current work, in seconds"),
#ifdef HAVE_SYSLOG_H
	OPT_WITHOUT_ARG("--syslog",
			opt_set_bool, &use_syslog,
			"Use system log for output messages (default: standard error)"),
#endif
	OPT_WITHOUT_ARG("--text-only|-T",
			opt_set_invbool, &use_curses,
			"Disable ncurses formatted screen output"),
	OPT_WITH_ARG("--url|-o",
		     set_url, opt_show_charp, &trpc_url,
		     "URL for bitcoin JSON-RPC server"),
	OPT_WITH_ARG("--user|-u",
		     set_user, NULL, &trpc_user,
		     "Username for bitcoin JSON-RPC server"),
#ifdef HAVE_OPENCL
	OPT_WITH_ARG("--vectors|-v",
		     set_vector, NULL, &opt_vectors,
		     "Override detected optimal vector width (1, 2 or 4)"),
#endif
	OPT_WITHOUT_ARG("--verbose",
			opt_set_bool, &opt_log_output,
			"Log verbose output to stderr as well as status output"),
#ifdef HAVE_OPENCL
	OPT_WITH_ARG("--worksize|-w",
		     set_int_0_to_9999, opt_show_intval, &opt_worksize,
		     "Override detected optimal worksize"),
#endif
	OPT_WITH_ARG("--userpass|-O",
		     set_userpass, NULL, &trpc_userpass,
		     "Username:Password pair for bitcoin JSON-RPC server"),
	OPT_ENDTABLE
};

static char *parse_config(json_t *config)
{
	static char err_buf[200];
	json_t *val;
	struct opt_table *opt;

	for (opt = opt_config_table; opt->type != OPT_END; opt++) {
		char *p, *name;

		/* We don't handle subtables. */
		assert(!(opt->type & OPT_SUBTABLE));

		/* Pull apart the option name(s). */
		name = strdup(opt->names);
		for (p = strtok(name, "|"); p; p = strtok(NULL, "|")) {
			char *err;
			/* Ignore short options. */
			if (p[1] != '-')
				continue;

			val = json_object_get(config, p+2);
			if (!val)
				continue;

			if ((opt->type & OPT_HASARG) && json_is_string(val)) {
				err = opt->cb_arg(json_string_value(val),
						  opt->u.arg);
			} else if ((opt->type&OPT_NOARG) && json_is_true(val)) {
				err = opt->cb(opt->u.arg);
			} else {
				err = "Invalid value";
			}
			if (err) {
				sprintf(err_buf, "Parsing JSON option %s: %s",
					p, err);
				return err_buf;
			}
		}
		free(name);
	}
	return NULL;
}

static char *load_config(const char *arg, void *unused)
{
	json_error_t err;
	json_t *config;

	config = json_load_file(arg, 0, &err);
	if (!json_is_object(config))
		return "JSON decode of file failed";

	/* Parse the config now, so we can override it.  That can keep pointers
	 * so don't free config object. */
	return parse_config(config);
}

static char *print_ndevs_and_exit(int *ndevs)
{
	printf("%i GPU devices detected\n", *ndevs);
	exit(*ndevs);
}

/* These options are available from commandline only */
static struct opt_table opt_cmdline_table[] = {
	OPT_WITH_ARG("--config|-c",
		     load_config, NULL, NULL,
		     "Load a JSON-format configuration file\n"
		     "See example-cfg.json for an example configuration."),
	OPT_WITHOUT_ARG("--help|-h",
			opt_usage_and_exit,
#ifdef HAVE_OPENCL
			"\nBuilt with CPU and GPU mining support.\n\n",
#else
			"\nBuilt with CPU mining support only.\n\n",
#endif
			"Print this message"),
	OPT_WITHOUT_ARG("--ndevs|-n",
			print_ndevs_and_exit, &nDevs,
			"Enumerate number of detected GPUs and exit"),
	OPT_ENDTABLE
};

static bool jobj_binary(const json_t *obj, const char *key,
			void *buf, size_t buflen)
{
	const char *hexstr;
	json_t *tmp;

	tmp = json_object_get(obj, key);
	if (unlikely(!tmp)) {
		applog(LOG_ERR, "JSON key '%s' not found", key);
		return false;
	}
	hexstr = json_string_value(tmp);
	if (unlikely(!hexstr)) {
		applog(LOG_ERR, "JSON key '%s' is not a string", key);
		return false;
	}
	if (!hex2bin(buf, hexstr, buflen))
		return false;

	return true;
}

static bool work_decode(const json_t *val, struct work *work)
{
	if (unlikely(!jobj_binary(val, "midstate",
			 work->midstate, sizeof(work->midstate)))) {
		applog(LOG_ERR, "JSON inval midstate");
		goto err_out;
	}

	if (unlikely(!jobj_binary(val, "data", work->data, sizeof(work->data)))) {
		applog(LOG_ERR, "JSON inval data");
		goto err_out;
	}

	if (unlikely(!jobj_binary(val, "hash1", work->hash1, sizeof(work->hash1)))) {
		applog(LOG_ERR, "JSON inval hash1");
		goto err_out;
	}

	if (unlikely(!jobj_binary(val, "target", work->target, sizeof(work->target)))) {
		applog(LOG_ERR, "JSON inval target");
		goto err_out;
	}

	memset(work->hash, 0, sizeof(work->hash));

	return true;

err_out:
	return false;
}

static inline int dev_from_id(int thr_id)
{
	return thr_info[thr_id].cgpu->cpu_gpu;
}

static WINDOW *mainwin, *statuswin, *logwin;
static double total_secs = 0.1;
static char statusline[256];
static int cpucursor, gpucursor, logstart, logcursor;
static struct cgpu_info *gpus, *cpus;

static void text_print_status(int thr_id)
{
	struct cgpu_info *cgpu = thr_info[thr_id].cgpu;

	printf(" %sPU %d: [%.1f Mh/s] [Q:%d  A:%d  R:%d  HW:%d  E:%.0f%%  U:%.2f/m]\n",
	       cgpu->is_gpu ? "G" : "C", cgpu->cpu_gpu, cgpu->total_mhashes / total_secs,
			cgpu->getworks, cgpu->accepted, cgpu->rejected, cgpu->hw_errors,
			cgpu->efficiency, cgpu->utility);
}

/* Must be called with curses mutex lock held and curses_active */
static void curses_print_status(int thr_id)
{
	struct pool *pool = cp;

	wmove(statuswin, 0, 0);
	wattron(statuswin, A_BOLD);
	wprintw(statuswin, " " PROGRAM_NAME " version " VERSION " - Started: %s", datestamp);
	wattroff(statuswin, A_BOLD);
	wmove(statuswin, 1, 0);
	whline(statuswin, '-', 80);
	wmove(statuswin, 2,0);
	wprintw(statuswin, " %s", statusline);
	wclrtoeol(statuswin);
	wmove(statuswin, 3,0);
	wprintw(statuswin, " TQ: %d  ST: %d  LS: %d  SS: %d  DW: %d  NB: %d  LW: %d  LO: %d  RF: %d  I: %d",
		total_queued, total_staged, lp_staged, total_stale, total_discarded, new_blocks,
		local_work, total_lo, total_ro, scan_intensity);
	wclrtoeol(statuswin);
	wmove(statuswin, 4, 0);
	wprintw(statuswin, " Connected to %s as user %s", pool->rpc_url, pool->rpc_user);
	wmove(statuswin, 5, 0);
	wprintw(statuswin, " Block %s  started: %s", current_block + 4, blockdate);
	wmove(statuswin, 6, 0);
	whline(statuswin, '-', 80);
	wmove(statuswin, logstart - 1, 0);
	whline(statuswin, '-', 80);

	if (thr_id >= 0 && thr_id < gpu_threads) {
		int gpu = dev_from_id(thr_id);
		struct cgpu_info *cgpu = &gpus[gpu];

		wmove(statuswin, gpucursor + gpu, 0);
		wprintw(statuswin, " GPU %d: [%.1f Mh/s] [Q:%d  A:%d  R:%d  HW:%d  E:%.0f%%  U:%.2f/m]",
			gpu, cgpu->total_mhashes / total_secs,
			cgpu->getworks, cgpu->accepted, cgpu->rejected, cgpu->hw_errors,
			cgpu->efficiency, cgpu->utility);
		wclrtoeol(statuswin);
	} else if (thr_id >= gpu_threads) {
		int cpu = dev_from_id(thr_id);
		struct cgpu_info *cgpu = &cpus[cpu];

		wmove(statuswin, cpucursor + cpu, 0);
		wprintw(statuswin, " CPU %d: [%.1f Mh/s] [Q:%d  A:%d  R:%d  HW:%d  E:%.0f%%  U:%.2f/m]",
			cpu, cgpu->total_mhashes / total_secs,
			cgpu->getworks, cgpu->accepted, cgpu->rejected, cgpu->hw_errors,
			cgpu->efficiency, cgpu->utility);
		wclrtoeol(statuswin);
	}
	wrefresh(statuswin);
}

static void print_status(int thr_id)
{
	if (!curses_active)
		text_print_status(thr_id);
	else {
		pthread_mutex_lock(&curses_lock);
		curses_print_status(thr_id);
		wrefresh(statuswin);
		pthread_mutex_unlock(&curses_lock);
	}
}

void log_curses(const char *f, va_list ap)
{
	if (curses_active) {
		pthread_mutex_lock(&curses_lock);
		vw_printw(logwin, f, ap);
		wrefresh(logwin);
		pthread_mutex_unlock(&curses_lock);
	} else
		vprintf(f, ap);
}

static bool submit_upstream_work(const struct work *work)
{
	char *hexstr = NULL;
	json_t *val, *res;
	char s[345];
	bool rc = false;
	int thr_id = work->thr_id;
	struct cgpu_info *cgpu = thr_info[thr_id].cgpu;
	CURL *curl = curl_easy_init();
	struct pool *pool = cp;

	if (unlikely(!curl)) {
		applog(LOG_ERR, "CURL initialisation failed");
		return rc;
	}

	/* build hex string */
	hexstr = bin2hex(work->data, sizeof(work->data));
	if (unlikely(!hexstr)) {
		applog(LOG_ERR, "submit_upstream_work OOM");
		goto out_nofree;
	}

	/* build JSON-RPC request */
	sprintf(s,
	      "{\"method\": \"getwork\", \"params\": [ \"%s\" ], \"id\":1}\r\n",
		hexstr);

	if (opt_debug)
		applog(LOG_DEBUG, "DBG: sending RPC call: %s", s);

	/* issue JSON-RPC request */
	val = json_rpc_call(curl, pool->rpc_url, pool->rpc_userpass, s, false, false);
	if (unlikely(!val)) {
		applog(LOG_INFO, "submit_upstream_work json_rpc_call failed");
		if (!test_and_set(&pool->submit_fail)) {
			total_ro++;
			pool->remotefail_occasions++;
			applog(LOG_WARNING, "Upstream communication failure, caching submissions");
		}
		goto out;
	} else if (test_and_clear(&pool->submit_fail))
		applog(LOG_WARNING, "Upstream communication resumed, submitting work");

	res = json_object_get(val, "result");

	/* Theoretically threads could race when modifying accepted and
	 * rejected values but the chance of two submits completing at the
	 * same time is zero so there is no point adding extra locking */
	if (json_is_true(res)) {
		cgpu->accepted++;
		total_accepted++;
		pool->accepted++;
		if (opt_debug)
			applog(LOG_DEBUG, "PROOF OF WORK RESULT: true (yay!!!)");
		if (!opt_quiet)
			applog(LOG_WARNING, "Share %.8s accepted from %sPU %d thread %d",
			       hexstr + 152, cgpu->is_gpu? "G" : "C", cgpu->cpu_gpu, thr_id);
	} else {
		cgpu->rejected++;
		total_rejected++;
		pool->rejected++;
		if (opt_debug)
			applog(LOG_DEBUG, "PROOF OF WORK RESULT: false (booooo)");
		if (!opt_quiet)
			applog(LOG_WARNING, "Share %.8s rejected from %sPU %d thread %d",
			       hexstr + 152, cgpu->is_gpu? "G" : "C", cgpu->cpu_gpu, thr_id);
	}

	cgpu->utility = cgpu->accepted / ( total_secs ? total_secs : 1 ) * 60;
	cgpu->efficiency = cgpu->getworks ? cgpu->accepted * 100.0 / cgpu->getworks : 0.0;

	if (!opt_quiet)
		print_status(thr_id);
	applog(LOG_INFO, "%sPU %d  Q:%d  A:%d  R:%d  HW:%d  E:%.0f%%  U:%.2f/m",
		cgpu->is_gpu? "G" : "C", cgpu->cpu_gpu, cgpu->getworks, cgpu->accepted,
		cgpu->rejected, cgpu->hw_errors, cgpu->efficiency, cgpu->utility);

	json_decref(val);

	rc = true;
out:
	free(hexstr);
out_nofree:
	curl_easy_cleanup(curl);
	return rc;
}

static const char *rpc_req =
	"{\"method\": \"getwork\", \"params\": [], \"id\":0}\r\n";

static bool get_upstream_work(struct work *work)
{
	struct pool *pool = cp;
	json_t *val;
	bool rc = false;
	CURL *curl = curl_easy_init();

	if (unlikely(!curl)) {
		applog(LOG_ERR, "CURL initialisation failed");
		return rc;
	}

	val = json_rpc_call(curl, pool->rpc_url, pool->rpc_userpass, rpc_req,
			    want_longpoll, false);
	if (unlikely(!val)) {
		applog(LOG_DEBUG, "Failed json_rpc_call in get_upstream_work");
		goto out;
	}

	rc = work_decode(json_object_get(val, "result"), work);

	json_decref(val);
out:
	curl_easy_cleanup(curl);

	return rc;
}

static void workio_cmd_free(struct workio_cmd *wc)
{
	if (!wc)
		return;

	switch (wc->cmd) {
	case WC_SUBMIT_WORK:
		free(wc->u.work);
		break;
	default: /* do nothing */
		break;
	}

	memset(wc, 0, sizeof(*wc));	/* poison */
	free(wc);
}

static void disable_curses(void)
{
	if (test_and_clear(&curses_active)) {
		delwin(logwin);
		delwin(statuswin);
		delwin(mainwin);
		endwin();
		refresh();
	}
}

void kill_work(void)
{
	struct workio_cmd *wc;
	struct thr_info *thr;
	unsigned int i;

	disable_curses();
	applog(LOG_INFO, "Received kill message");

	/* Kill the watchdog thread */
	thr = &thr_info[watchdog_thr_id];
	pthread_cancel(thr->pth);

	/* Stop the mining threads*/
	for (i = 0; i < mining_threads; i++) {
		thr = &thr_info[i];
		tq_freeze(thr->q);
		/* No need to check if this succeeds or not */
		pthread_cancel(thr->pth);
	}

	/* Stop the others */
	thr = &thr_info[stage_thr_id];
	pthread_cancel(thr->pth);
	thr = &thr_info[longpoll_thr_id];
	pthread_cancel(thr->pth);

	wc = calloc(1, sizeof(*wc));
	if (unlikely(!wc)) {
		applog(LOG_ERR, "Failed to calloc wc in kill_work");
		/* We're just trying to die anyway, so forget graceful */
		exit (1);
	}

	wc->cmd = WC_DIE;
	wc->thr = 0;

	if (unlikely(!tq_push(thr_info[work_thr_id].q, wc))) {
		applog(LOG_ERR, "Failed to tq_push work in kill_work");
		exit (1);
	}
}

static void sighandler(int sig)
{
	/* Restore signal handlers so we can still quit if kill_work fails */
	sigaction(SIGTERM, &termhandler, NULL);
	sigaction(SIGINT, &inthandler, NULL);
	kill_work();
}

static void *get_work_thread(void *userdata)
{
	struct workio_cmd *wc = (struct workio_cmd *)userdata;
	struct work *ret_work;
	int failures = 0;

	pthread_detach(pthread_self());
	ret_work = calloc(1, sizeof(*ret_work));
	if (unlikely(!ret_work)) {
		applog(LOG_ERR, "Failed to calloc ret_work in workio_get_work");
		kill_work();
		goto out;
	}

	/* obtain new work from bitcoin via JSON-RPC */
	while (!get_upstream_work(ret_work)) {
		if (unlikely((opt_retries >= 0) && (++failures > opt_retries))) {
			applog(LOG_ERR, "json_rpc_call failed, terminating workio thread");
			free(ret_work);
			kill_work();
			goto out;
		}

		/* pause, then restart work-request loop */
		applog(LOG_DEBUG, "json_rpc_call failed on get work, retry after %d seconds",
			opt_fail_pause);
		sleep(opt_fail_pause);
	}

	/* send work to requesting thread */
	if (unlikely(!tq_push(thr_info[stage_thr_id].q, ret_work))) {
		applog(LOG_ERR, "Failed to tq_push work in workio_get_work");
		kill_work();
		free(ret_work);
	}

out:
	workio_cmd_free(wc);
	return NULL;
}

static bool workio_get_work(struct workio_cmd *wc)
{
	pthread_t get_thread;

	if (unlikely(pthread_create(&get_thread, NULL, get_work_thread, (void *)wc))) {
		applog(LOG_ERR, "Failed to create get_work_thread");
		return false;
	}
	return true;
}

static bool stale_work(struct work *work)
{
	bool ret = false;
	char *hexstr;

	if (!strncmp(blank, current_block, 36))
		return ret;

	hexstr = bin2hex(work->data, 36);
	if (unlikely(!hexstr)) {
		applog(LOG_ERR, "submit_work_thread OOM");
		return ret;
	}

	if (strncmp(hexstr, current_block, 36))
		ret = true;

	free(hexstr);
	return ret;
}

static void *submit_work_thread(void *userdata)
{
	struct workio_cmd *wc = (struct workio_cmd *)userdata;
	struct pool *pool = cp;
	int failures = 0;

	pthread_detach(pthread_self());

	if (stale_work(wc->u.work)) {
		applog(LOG_WARNING, "Stale share detected, discarding");
		total_stale++;
		pool->stale_shares++;
		goto out;
	}

	/* submit solution to bitcoin via JSON-RPC */
	while (!submit_upstream_work(wc->u.work)) {
		if (stale_work(wc->u.work)) {
			applog(LOG_WARNING, "Stale share detected, discarding");
			total_stale++;
			pool->stale_shares++;
			break;
		}
		if (unlikely((opt_retries >= 0) && (++failures > opt_retries))) {
			applog(LOG_ERR, "Failed %d retries ...terminating workio thread", opt_retries);
			kill_work();
			break;
		}

		/* pause, then restart work-request loop */
		applog(LOG_INFO, "json_rpc_call failed on submit_work, retry after %d seconds",
			opt_fail_pause);
		sleep(opt_fail_pause);
	}
out:
	workio_cmd_free(wc);
	return NULL;
}

static bool workio_submit_work(struct workio_cmd *wc)
{
	pthread_t submit_thread;

	if (unlikely(pthread_create(&submit_thread, NULL, submit_work_thread, (void *)wc))) {
		applog(LOG_ERR, "Failed to create submit_work_thread");
		return false;
	}
	return true;
}

static void inc_staged(int inc, bool lp)
{
	struct pool *pool = cp;

	pthread_mutex_lock(&stgd_lock);
	if (lp) {
		lp_staged += inc;
		total_staged += inc;
		pool->idlenet = true;
	} else if (lp_staged) {
		if (!--lp_staged) {
			unsigned int i;

			/* Make sure the watchdog thread doesn't kill the mining
			* threads once we unset the idlenet flag */
			for (i = 0; i < mining_threads; i++)
				gettimeofday(&thr_info[i].last, NULL);
			pool->idlenet = false;
		}
	} else
		total_staged += inc;
	pthread_mutex_unlock(&stgd_lock);
}

static void dec_staged(int inc)
{
	pthread_mutex_lock(&stgd_lock);
	total_staged -= inc;
	pthread_mutex_unlock(&stgd_lock);
}

static int requests_staged(void)
{
	int ret;

	pthread_mutex_lock(&stgd_lock);
	ret = total_staged;
	pthread_mutex_unlock(&stgd_lock);
	return ret;
}

static int real_staged(void)
{
	int ret;

	pthread_mutex_lock(&stgd_lock);
	ret = total_staged - lp_staged;
	pthread_mutex_unlock(&stgd_lock);
	return ret;
}

static void set_curblock(char *hexstr)
{
	struct timeval tv_now;
	struct tm tm;

	memcpy(current_block, hexstr, 36);
	gettimeofday(&tv_now, NULL);
	localtime_r(&tv_now.tv_sec, &tm);
	sprintf(blockdate, "[%d-%02d-%02d %02d:%02d:%02d]",
		tm.tm_year + 1900,
		tm.tm_mon + 1,
		tm.tm_mday,
		tm.tm_hour,
		tm.tm_min,
		tm.tm_sec);
}

static void *stage_thread(void *userdata)
{
	struct thr_info *mythr = userdata;
	bool ok = true;

	pthread_setcanceltype(PTHREAD_CANCEL_ASYNCHRONOUS, NULL);

	while (ok) {
		struct work *work = NULL;
		char *hexstr;

		work = tq_pop(mythr->q, NULL);
		if (unlikely(!work)) {
			applog(LOG_ERR, "Failed to tq_pop in stage_thread");
			ok = false;
			break;
		}

		hexstr = bin2hex(work->data, 36);
		if (unlikely(!hexstr)) {
			applog(LOG_ERR, "stage_thread OOM");
			break;
		}

		/* current_block is blanked out on successful longpoll */
		if (likely(strncmp(current_block, blank, 36))) {
			if (unlikely(strncmp(hexstr, current_block, 36))) {
				new_blocks++;
				if (have_longpoll)
					applog(LOG_WARNING, "New block detected on network before longpoll, waiting on fresh work");
				else
					applog(LOG_WARNING, "New block detected on network, waiting on fresh work");
				/* As we can't flush the work from here, signal
				 * the wakeup thread to restart all the
				 * threads */
				work_restart[watchdog_thr_id].restart = 1;
				set_curblock(hexstr);
			}
		} else {
			set_curblock(hexstr);
			memcpy(longpoll_block, hexstr, 36);
		}
		free(hexstr);

		if (unlikely(!tq_push(getq, work))) {
			applog(LOG_ERR, "Failed to tq_push work in stage_thread");
			ok = false;
			break;
		}
		inc_staged(1, false);
	}

	tq_freeze(mythr->q);
	return NULL;
}

static void *workio_thread(void *userdata)
{
	struct thr_info *mythr = userdata;
	bool ok = true;

	while (ok) {
		struct workio_cmd *wc;

		/* wait for workio_cmd sent to us, on our queue */
		wc = tq_pop(mythr->q, NULL);
		if (unlikely(!wc)) {
			applog(LOG_ERR, "Failed to tq_pop in workio_thread");
			ok = false;
			break;
		}

		/* process workio_cmd */
		switch (wc->cmd) {
		case WC_GET_WORK:
			ok = workio_get_work(wc);
			break;
		case WC_SUBMIT_WORK:
			ok = workio_submit_work(wc);
			break;
		case WC_DIE:
		default:
			ok = false;
			break;
		}
	}

	tq_freeze(mythr->q);

	return NULL;
}

static void hashmeter(int thr_id, struct timeval *diff,
		      unsigned long hashes_done)
{
	struct timeval temp_tv_end, total_diff;
	double khashes, secs;
	double local_secs;
	double utility, efficiency = 0.0;
	static double local_mhashes_done = 0;
	static double rolling_local = 0;
	double local_mhashes = (double)hashes_done / 1000000.0;
	struct cgpu_info *cgpu = thr_info[thr_id].cgpu;

	/* Update the last time this thread reported in */
	if (thr_id >= 0)
		gettimeofday(&thr_info[thr_id].last, NULL);

	/* Don't bother calculating anything if we're not displaying it */
	if (opt_quiet || !opt_log_interval)
		return;
	
	khashes = hashes_done / 1000.0;
	secs = (double)diff->tv_sec + ((double)diff->tv_usec / 1000000.0);

	if (thr_id >= 0 && secs) {
		/* So we can call hashmeter from a non worker thread */
		if (opt_debug)
			applog(LOG_DEBUG, "[thread %d: %lu hashes, %.0f khash/sec]",
				thr_id, hashes_done, hashes_done / secs);
		cgpu->local_mhashes += local_mhashes;
		cgpu->total_mhashes += local_mhashes;
	}

	/* Totals are updated by all threads so can race without locking */
	pthread_mutex_lock(&hash_lock);
	gettimeofday(&temp_tv_end, NULL);
	timeval_subtract(&total_diff, &temp_tv_end, &total_tv_end);
	local_secs = (double)total_diff.tv_sec + ((double)total_diff.tv_usec / 1000000.0);

	total_mhashes_done += local_mhashes;
	local_mhashes_done += local_mhashes;
	if (total_diff.tv_sec < opt_log_interval)
		/* Only update the total every opt_log_interval seconds */
		goto out_unlock;
	gettimeofday(&total_tv_end, NULL);

	/* Use a rolling average by faking an exponential decay over 5 * log */
	rolling_local = ((rolling_local * 0.9) + local_mhashes_done) / 1.9;

	timeval_subtract(&total_diff, &total_tv_end, &total_tv_start);
	total_secs = (double)total_diff.tv_sec +
		((double)total_diff.tv_usec / 1000000.0);

	utility = total_accepted / ( total_secs ? total_secs : 1 ) * 60;
	efficiency = total_getworks ? total_accepted * 100.0 / total_getworks : 0.0;

	sprintf(statusline, "[(%ds):%.1f  (avg):%.1f Mh/s] [Q:%d  A:%d  R:%d  HW:%d  E:%.0f%%  U:%.2f/m]",
		opt_log_interval, rolling_local / local_secs, total_mhashes_done / total_secs,
		total_getworks, total_accepted, total_rejected, hw_errors, efficiency, utility);
	if (!curses_active) {
		printf("%s          \r", statusline);
		fflush(stdout);
	} else
		applog(LOG_INFO, "%s", statusline);

	local_mhashes_done = 0;
out_unlock:
	pthread_mutex_unlock(&hash_lock);
}

/* This is overkill, but at least we'll know accurately how much work is
 * queued to prevent ever being left without work */
static void inc_queued(void)
{
	pthread_mutex_lock(&qd_lock);
	total_queued++;
	pthread_mutex_unlock(&qd_lock);
}

static void dec_queued(void)
{
	pthread_mutex_lock(&qd_lock);
	if (total_queued > 0)
		total_queued--;
	pthread_mutex_unlock(&qd_lock);
	dec_staged(1);
}

static int requests_queued(void)
{
	int ret;

	pthread_mutex_lock(&qd_lock);
	ret = total_queued;
	pthread_mutex_unlock(&qd_lock);
	return ret;
}

static bool queue_request(void)
{
	int maxq = opt_queue + mining_threads;
	struct workio_cmd *wc;
	struct pool *pool = cp;

	/* If we've been generating lots of local work we may already have
	 * enough in the queue */
	if (requests_queued() >= maxq || real_staged() >= maxq)
		return true;

	/* fill out work request message */
	wc = calloc(1, sizeof(*wc));
	if (unlikely(!wc)) {
		applog(LOG_ERR, "Failed to tq_pop in queue_request");
		return false;
	}

	wc->cmd = WC_GET_WORK;
	/* The get work does not belong to any thread */
	wc->thr = NULL;

	/* send work request to workio thread */
	if (unlikely(!tq_push(thr_info[work_thr_id].q, wc))) {
		applog(LOG_ERR, "Failed to tq_push in queue_request");
		workio_cmd_free(wc);
		return false;
	}
	total_getworks++;
	pool->getwork_requested++;
	inc_queued();
	return true;
}

static void discard_staged(void)
{
	struct work *work_heap;
	struct pool *pool = cp;

	/* Just in case we fell in a hole and missed a queue filling */
	if (unlikely(!requests_staged()))
		return;

	work_heap = tq_pop(getq, NULL);
	if (unlikely(!work_heap))
		return;

	free(work_heap);
	dec_queued();
	pool->discarded_work++;
	total_discarded++;
}

static void flush_requests(bool longpoll)
{
	int i, stale;

	/* We should have one fresh work item staged from the block change. */
	stale = requests_staged() - 1;
	if (longpoll)
		memcpy(current_block, blank, 36);

	/* Temporarily increase the staged count so that get_work thinks there
	 * is work available instead of making threads reuse existing work */
	inc_staged(mining_threads, true);

	for (i = 0; i < stale; i++) {
		/* Queue a whole batch of new requests */
		if (unlikely(!queue_request())) {
			applog(LOG_ERR, "Failed to queue requests in flush_requests");
			kill_work();
			break;
		}
		/* Pop off the old requests. Cancelling the requests would be better
		* but is tricky */
		discard_staged();
	}
}

static bool get_work(struct work *work, bool queued)
{
	struct pool *pool = cp;
	struct work *work_heap;
	bool ret = false;
	int failures = 0;

retry:
	if (unlikely(!queued && !queue_request())) {
		applog(LOG_WARNING, "Failed to queue_request in get_work");
		goto out;
	}

	if (!requests_staged() && !stale_work(work)) {
		uint32_t *work_ntime;
		uint32_t ntime;

		/* Only print this message once each time we shift to localgen */
		if (!test_and_set(&pool->localgen)) {
			applog(LOG_WARNING, "Server not providing work fast enough, generating work locally");
			pool->localgen_occasions++;
			total_lo++;
			gettimeofday(&pool->tv_localgen, NULL);
		} else {
			struct timeval tv_now, diff;

			gettimeofday(&tv_now, NULL);
			timeval_subtract(&diff, &tv_now, &pool->tv_localgen);
			if (diff.tv_sec > 600) {
				/* A new block appears on average every 10 mins */
				applog(LOG_WARNING, "Prolonged outage. Going idle till network recovers.");
				/* Force every thread to wait for new work */
				inc_staged(mining_threads, true);
				goto retry;
			}
		}

		work_ntime = (uint32_t *)(work->data + 68);
		ntime = be32toh(*work_ntime);
		ntime++;
		*work_ntime = htobe32(ntime);
		ret = true;
		local_work++;
		goto out;
	}

	/* wait for 1st response, or get cached response */
	work_heap = tq_pop(getq, NULL);
	if (unlikely(!work_heap)) {
		applog(LOG_WARNING, "Failed to tq_pop in get_work");
		goto out;
	}

	/* If we make it here we have succeeded in getting fresh work */
	if (test_and_clear(&pool->localgen))
		applog(LOG_WARNING, "Resuming with work from server");
	dec_queued();

	memcpy(work, work_heap, sizeof(*work));
	
	ret = true;
	free(work_heap);
out:
	if (unlikely(ret == false)) {
		if ((opt_retries >= 0) && (++failures > opt_retries)) {
			applog(LOG_ERR, "Failed %d times to get_work");
			return ret;
		}
		applog(LOG_DEBUG, "Retrying after %d seconds", opt_fail_pause);
		sleep(opt_fail_pause);
		goto retry;
	}
	return ret;
}

static bool submit_work_sync(struct thr_info *thr, const struct work *work_in)
{
	struct workio_cmd *wc;

	/* fill out work request message */
	wc = calloc(1, sizeof(*wc));
	if (unlikely(!wc)) {
		applog(LOG_ERR, "Failed to calloc wc in submit_work_sync");
		return false;
	}

	wc->u.work = malloc(sizeof(*work_in));
	if (unlikely(!wc->u.work)) {
		applog(LOG_ERR, "Failed to calloc work in submit_work_sync");
		goto err_out;
	}

	wc->cmd = WC_SUBMIT_WORK;
	wc->thr = thr;
	memcpy(wc->u.work, work_in, sizeof(*work_in));

	/* send solution to workio thread */
	if (unlikely(!tq_push(thr_info[work_thr_id].q, wc))) {
		applog(LOG_ERR, "Failed to tq_push work in submit_work_sync");
		goto err_out;
	}

	return true;
err_out:
	workio_cmd_free(wc);
	return false;
}

bool submit_nonce(struct thr_info *thr, struct work *work, uint32_t nonce)
{
	work->data[64+12+0] = (nonce>>0) & 0xff;
	work->data[64+12+1] = (nonce>>8) & 0xff;
	work->data[64+12+2] = (nonce>>16) & 0xff;
	work->data[64+12+3] = (nonce>>24) & 0xff;
	return submit_work_sync(thr, work);
}

static void *miner_thread(void *userdata)
{
	struct thr_info *mythr = userdata;
	const int thr_id = mythr->id;
	uint32_t max_nonce = 0xffffff;
	unsigned long hashes_done = max_nonce;
	bool needs_work = true;
	/* Try to cycle approximately 5 times before each log update */
	const unsigned long cycle = opt_log_interval / 5 ? : 1;
	/* Request the next work item at 2/3 of the scantime */
	unsigned const int request_interval = opt_scantime * 2 / 3 ? : 1;
	unsigned const long request_nonce = MAXTHREADS / 3 * 2;
	bool requested = true;

	pthread_setcanceltype(PTHREAD_CANCEL_ASYNCHRONOUS, NULL);

	/* Set worker threads to nice 19 and then preferentially to SCHED_IDLE
	 * and if that fails, then SCHED_BATCH. No need for this to be an
	 * error if it fails */
	setpriority(PRIO_PROCESS, 0, 19);
	drop_policy();

	/* Cpu affinity only makes sense if the number of threads is a multiple
	 * of the number of CPUs */
	if (!(opt_n_threads % num_processors))
		affine_to_cpu(thr_id - gpu_threads, dev_from_id(thr_id));

	while (1) {
		struct work work __attribute__((aligned(128)));
		struct timeval tv_workstart, tv_start, tv_end, diff;
		uint64_t max64;
		bool rc;

		if (needs_work) {
			gettimeofday(&tv_workstart, NULL);
			/* obtain new work from internal workio thread */
			if (unlikely(!get_work(&work, requested))) {
				applog(LOG_ERR, "work retrieval failed, exiting "
					"mining thread %d", thr_id);
				goto out;
			}
			mythr->cgpu->getworks++;
			work.thr_id = thr_id;
			needs_work = requested = false;
			work.blk.nonce = 0;
			max_nonce = hashes_done;
		}
		hashes_done = 0;
		gettimeofday(&tv_start, NULL);

		/* scan nonces for a proof-of-work hash */
		switch (opt_algo) {
		case ALGO_C:
			rc = scanhash_c(thr_id, work.midstate, work.data + 64,
				        work.hash1, work.hash, work.target,
					max_nonce, &hashes_done,
					work.blk.nonce);
			break;

#ifdef WANT_X8664_SSE2
		case ALGO_SSE2_64: {
			unsigned int rc5 =
			        scanhash_sse2_64(thr_id, work.midstate, work.data + 64,
						 work.hash1, work.hash,
						 work.target,
					         max_nonce, &hashes_done,
						 work.blk.nonce);
			rc = (rc5 == -1) ? false : true;
			}
			break;
#endif

#ifdef WANT_X8664_SSE4
		case ALGO_SSE4_64: {
			unsigned int rc5 =
			        scanhash_sse4_64(thr_id, work.midstate, work.data + 64,
						 work.hash1, work.hash,
						 work.target,
					         max_nonce, &hashes_done,
						 work.blk.nonce);
			rc = (rc5 == -1) ? false : true;
			}
			break;
#endif

#ifdef WANT_SSE2_4WAY
		case ALGO_4WAY: {
			unsigned int rc4 =
				ScanHash_4WaySSE2(thr_id, work.midstate, work.data + 64,
						  work.hash1, work.hash,
						  work.target,
						  max_nonce, &hashes_done,
						  work.blk.nonce);
			rc = (rc4 == -1) ? false : true;
			}
			break;
#endif

#ifdef WANT_VIA_PADLOCK
		case ALGO_VIA:
			rc = scanhash_via(thr_id, work.data, work.target,
					  max_nonce, &hashes_done,
					  work.blk.nonce);
			break;
#endif
		case ALGO_CRYPTOPP:
			rc = scanhash_cryptopp(thr_id, work.midstate, work.data + 64,
				        work.hash1, work.hash, work.target,
					max_nonce, &hashes_done,
					work.blk.nonce);
			break;

#ifdef WANT_CRYPTOPP_ASM32
		case ALGO_CRYPTOPP_ASM32:
			rc = scanhash_asm32(thr_id, work.midstate, work.data + 64,
				        work.hash1, work.hash, work.target,
					max_nonce, &hashes_done,
					work.blk.nonce);
			break;
#endif

		default:
			/* should never happen */
			goto out;
		}

		/* record scanhash elapsed time */
		gettimeofday(&tv_end, NULL);
		timeval_subtract(&diff, &tv_end, &tv_start);

		hashes_done -= work.blk.nonce;
		hashmeter(thr_id, &diff, hashes_done);
		work.blk.nonce += hashes_done;

		/* adjust max_nonce to meet target cycle time */
		if (diff.tv_usec > 500000)
			diff.tv_sec++;
		if (diff.tv_sec && diff.tv_sec != cycle) {
			max64 = work.blk.nonce +
				((uint64_t)hashes_done * cycle) / diff.tv_sec;
		} else
			max64 = work.blk.nonce + hashes_done;
		if (max64 > 0xfffffffaULL)
			max64 = 0xfffffffaULL;
		max_nonce = max64;

		/* if nonce found, submit work */
		if (unlikely(rc)) {
			if (opt_debug)
				applog(LOG_DEBUG, "CPU %d found something?", dev_from_id(thr_id));
			if (unlikely(!submit_work_sync(mythr, &work))) {
				applog(LOG_ERR, "Failed to submit_work_sync in miner_thread %d", thr_id);
				break;
			}
			work.blk.nonce += 4;
		}

		timeval_subtract(&diff, &tv_end, &tv_workstart);
		if (!requested && (diff.tv_sec > request_interval || work.blk.nonce > request_nonce)) {
			if (unlikely(!queue_request())) {
				applog(LOG_ERR, "Failed to queue_request in miner_thread %d", thr_id);
				goto out;
			}
			requested = true;
		}

		if (diff.tv_sec > opt_scantime || work_restart[thr_id].restart ||
			work.blk.nonce >= MAXTHREADS - hashes_done ||
			stale_work(&work))
				needs_work = true;
	}

out:
	tq_freeze(mythr->q);

	return NULL;
}

enum {
	STAT_SLEEP_INTERVAL		= 1,
	STAT_CTR_INTERVAL		= 10000000,
	FAILURE_INTERVAL		= 30,
};

#ifdef HAVE_OPENCL
static _clState *clStates[16];

static inline cl_int queue_kernel_parameters(_clState *clState, dev_blk_ctx *blk)
{
	cl_kernel *kernel = &clState->kernel;
	cl_int status = 0;
	int num = 0;

	status |= clSetKernelArg(*kernel, num++, sizeof(uint), (void *)&blk->ctx_a);
	status |= clSetKernelArg(*kernel, num++, sizeof(uint), (void *)&blk->ctx_b);
	status |= clSetKernelArg(*kernel, num++, sizeof(uint), (void *)&blk->ctx_c);
	status |= clSetKernelArg(*kernel, num++, sizeof(uint), (void *)&blk->ctx_d);
	status |= clSetKernelArg(*kernel, num++, sizeof(uint), (void *)&blk->ctx_e);
	status |= clSetKernelArg(*kernel, num++, sizeof(uint), (void *)&blk->ctx_f);
	status |= clSetKernelArg(*kernel, num++, sizeof(uint), (void *)&blk->ctx_g);
	status |= clSetKernelArg(*kernel, num++, sizeof(uint), (void *)&blk->ctx_h);
	status |= clSetKernelArg(*kernel, num++, sizeof(uint), (void *)&blk->cty_b);
	status |= clSetKernelArg(*kernel, num++, sizeof(uint), (void *)&blk->cty_c);
	status |= clSetKernelArg(*kernel, num++, sizeof(uint), (void *)&blk->cty_d);
	status |= clSetKernelArg(*kernel, num++, sizeof(uint), (void *)&blk->cty_f);
	status |= clSetKernelArg(*kernel, num++, sizeof(uint), (void *)&blk->cty_g);
	status |= clSetKernelArg(*kernel, num++, sizeof(uint), (void *)&blk->cty_h);
	status |= clSetKernelArg(*kernel, num++, sizeof(uint), (void *)&blk->nonce);

	if (clState->hasBitAlign == true) {
		/* Parameters for phatk kernel */
		status |= clSetKernelArg(*kernel, num++, sizeof(uint), (void *)&blk->W2);
		status |= clSetKernelArg(*kernel, num++, sizeof(uint), (void *)&blk->W16);
		status |= clSetKernelArg(*kernel, num++, sizeof(uint), (void *)&blk->W17);
		status |= clSetKernelArg(*kernel, num++, sizeof(uint), (void *)&blk->PreVal4);
		status |= clSetKernelArg(*kernel, num++, sizeof(uint), (void *)&blk->T1);
	} else {
		/* Parameters for poclbm kernel */
		status |= clSetKernelArg(*kernel, num++, sizeof(uint), (void *)&blk->fW0);
		status |= clSetKernelArg(*kernel, num++, sizeof(uint), (void *)&blk->fW1);
		status |= clSetKernelArg(*kernel, num++, sizeof(uint), (void *)&blk->fW2);
		status |= clSetKernelArg(*kernel, num++, sizeof(uint), (void *)&blk->fW3);
		status |= clSetKernelArg(*kernel, num++, sizeof(uint), (void *)&blk->fW15);
		status |= clSetKernelArg(*kernel, num++, sizeof(uint), (void *)&blk->fW01r);
		status |= clSetKernelArg(*kernel, num++, sizeof(uint), (void *)&blk->fcty_e);
		status |= clSetKernelArg(*kernel, num++, sizeof(uint), (void *)&blk->fcty_e2);
	}
	status |= clSetKernelArg(*kernel, num++, sizeof(clState->outputBuffer),
				 (void *)&clState->outputBuffer);

	return status;
}

static void set_threads_hashes(unsigned int vectors, unsigned int *threads,
			       unsigned int *hashes, size_t *globalThreads)
{
	*globalThreads = *threads = 1 << (15 + scan_intensity);
	*hashes = *threads * vectors;
}

static void *gpuminer_thread(void *userdata)
{
	const unsigned long cycle = opt_log_interval / 5 ? : 1;
	struct timeval tv_start, tv_end, diff, tv_workstart;
	struct thr_info *mythr = userdata;
	const int thr_id = mythr->id;
	uint32_t *res, *blank_res;
	double gpu_ms_average = 7;

	size_t globalThreads[1];
	size_t localThreads[1];

	cl_int status;

	_clState *clState = clStates[thr_id];
	const cl_kernel *kernel = &clState->kernel;

	struct work *work = malloc(sizeof(struct work));
	unsigned int threads = 1 << (15 + scan_intensity);
	unsigned const int vectors = clState->preferred_vwidth;
	unsigned int hashes = threads * vectors;
	unsigned int hashes_done = 0;

	/* Request the next work item at 2/3 of the scantime */
	unsigned const int request_interval = opt_scantime * 2 / 3 ? : 1;
	unsigned const long request_nonce = MAXTHREADS / 3 * 2;
	bool requested = true;

	if (opt_dynamic) {
		/* Minimise impact on desktop if we want dynamic mode */
		setpriority(PRIO_PROCESS, 0, 19);
		drop_policy();
	}

	pthread_setcanceltype(PTHREAD_CANCEL_ASYNCHRONOUS, NULL);

	res = calloc(BUFFERSIZE, 1);
	blank_res = calloc(BUFFERSIZE, 1);

	if (!res || !blank_res) {
		applog(LOG_ERR, "Failed to calloc in gpuminer_thread");
		goto out;
	}

	gettimeofday(&tv_start, NULL);
	globalThreads[0] = threads;
	localThreads[0] = clState->work_size;
	diff.tv_sec = 0;
	gettimeofday(&tv_end, NULL);

	status = clEnqueueWriteBuffer(clState->commandQueue, clState->outputBuffer, CL_TRUE, 0,
			BUFFERSIZE, blank_res, 0, NULL, NULL);
	if (unlikely(status != CL_SUCCESS))
		{ applog(LOG_ERR, "Error: clEnqueueWriteBuffer failed."); goto out; }
	gettimeofday(&tv_workstart, NULL);
	/* obtain new work from internal workio thread */
	if (unlikely(!get_work(work, requested))) {
		applog(LOG_ERR, "work retrieval failed, exiting "
			"gpu mining thread %d", mythr->id);
		goto out;
	}
	mythr->cgpu->getworks++;
	work->thr_id = thr_id;
	requested = false;
	precalc_hash(&work->blk, (uint32_t *)(work->midstate), (uint32_t *)(work->data + 64));
	work->blk.nonce = 0;

	while (1) {
		struct timeval tv_gpustart, tv_gpuend;
		suseconds_t gpu_us;

		gettimeofday(&tv_gpustart, NULL);
		timeval_subtract(&diff, &tv_gpustart, &tv_gpuend);
		/* This finish flushes the readbuffer set with CL_FALSE later */
		clFinish(clState->commandQueue);
		gettimeofday(&tv_gpuend, NULL);
		timeval_subtract(&diff, &tv_gpuend, &tv_gpustart);
		gpu_us = diff.tv_sec * 1000000 + diff.tv_usec;
		gpu_ms_average = ((gpu_us / 1000) + gpu_ms_average * 0.9) / 1.9;
		if (opt_dynamic) {
			/* Try to not let the GPU be out for longer than 6ms, but
			 * increase intensity when the system is idle, unless
			 * dynamic is disabled. */
			if (gpu_ms_average > 7) {
				if (scan_intensity > 0)
					scan_intensity--;
				set_threads_hashes(vectors, &threads, &hashes, globalThreads);
			} else if (gpu_ms_average < 3) {
				if (scan_intensity < 14)
					scan_intensity++;
				set_threads_hashes(vectors, &threads, &hashes, globalThreads);
			}
		}

		if (diff.tv_sec > opt_scantime ||
		    work->blk.nonce >= MAXTHREADS - hashes ||
		    work_restart[thr_id].restart ||
		    stale_work(work)) {
			/* Ignore any reads since we're getting new work and queue a clean buffer */
			status = clEnqueueWriteBuffer(clState->commandQueue, clState->outputBuffer, CL_FALSE, 0,
					BUFFERSIZE, blank_res, 0, NULL, NULL);
			if (unlikely(status != CL_SUCCESS))
				{ applog(LOG_ERR, "Error: clEnqueueWriteBuffer failed."); goto out; }
			memset(res, 0, BUFFERSIZE);

			gettimeofday(&tv_workstart, NULL);
			/* obtain new work from internal workio thread */
			if (unlikely(!get_work(work, requested))) {
				applog(LOG_ERR, "work retrieval failed, exiting "
					"gpu mining thread %d", mythr->id);
				goto out;
			}
			mythr->cgpu->getworks++;
			work->thr_id = thr_id;
			requested = false;

			precalc_hash(&work->blk, (uint32_t *)(work->midstate), (uint32_t *)(work->data + 64));
			work->blk.nonce = 0;
			work_restart[thr_id].restart = 0;

			if (opt_debug)
				applog(LOG_DEBUG, "getwork thread %d", thr_id);
			/* Flushes the writebuffer set with CL_FALSE above */
			clFinish(clState->commandQueue);
		}
		status = queue_kernel_parameters(clState, &work->blk);
		if (unlikely(status != CL_SUCCESS))
			{ applog(LOG_ERR, "Error: clSetKernelArg of all params failed."); goto out; }

		/* MAXBUFFERS entry is used as a flag to say nonces exist */
		if (res[MAXBUFFERS]) {
			/* Clear the buffer again */
			status = clEnqueueWriteBuffer(clState->commandQueue, clState->outputBuffer, CL_FALSE, 0,
					BUFFERSIZE, blank_res, 0, NULL, NULL);
			if (unlikely(status != CL_SUCCESS))
				{ applog(LOG_ERR, "Error: clEnqueueWriteBuffer failed."); goto out; }
			if (opt_debug)
				applog(LOG_DEBUG, "GPU %d found something?", dev_from_id(thr_id));
			postcalc_hash_async(mythr, work, res);
			memset(res, 0, BUFFERSIZE);
			clFinish(clState->commandQueue);
		}

		status = clEnqueueNDRangeKernel(clState->commandQueue, *kernel, 1, NULL,
				globalThreads, localThreads, 0,  NULL, NULL);
		if (unlikely(status != CL_SUCCESS))
			{ applog(LOG_ERR, "Error: Enqueueing kernel onto command queue. (clEnqueueNDRangeKernel)"); goto out; }

		status = clEnqueueReadBuffer(clState->commandQueue, clState->outputBuffer, CL_FALSE, 0,
				BUFFERSIZE, res, 0, NULL, NULL);
		if (unlikely(status != CL_SUCCESS))
			{ applog(LOG_ERR, "Error: clEnqueueReadBuffer failed. (clEnqueueReadBuffer)"); goto out;}

		gettimeofday(&tv_end, NULL);
		timeval_subtract(&diff, &tv_end, &tv_start);
		hashes_done += hashes;
		work->blk.nonce += hashes;
		if (diff.tv_usec > 500000)
			diff.tv_sec++;
		if (diff.tv_sec >= cycle) {
			hashmeter(thr_id, &diff, hashes_done);
			gettimeofday(&tv_start, NULL);
			hashes_done = 0;
		}

		timeval_subtract(&diff, &tv_end, &tv_workstart);
		if (!requested && (diff.tv_sec > request_interval || work->blk.nonce > request_nonce)) {
			if (unlikely(!queue_request())) {
				applog(LOG_ERR, "Failed to queue_request in gpuminer_thread %d", thr_id);
				goto out;
			}
			requested = true;
		}
	}
out:
	tq_freeze(mythr->q);

	return NULL;
}
#endif /* HAVE_OPENCL */

static void restart_threads(bool longpoll)
{
	int i;

	/* Discard old queued requests and get new ones */
	flush_requests(longpoll);

	for (i = 0; i < mining_threads; i++)
		work_restart[i].restart = 1;
}

/* Stage another work item from the work returned in a longpoll */
static void convert_to_work(json_t *val)
{
	struct work *work;
	bool rc;

	work = calloc(sizeof(*work), 1);
	if (unlikely(!work)) {
		applog(LOG_ERR, "OOM in convert_to_work");
		return;
	}

	rc= work_decode(json_object_get(val, "result"), work);
	if (unlikely(!rc)) {
		applog(LOG_ERR, "Could not convert longpoll data to work");
		return;
	}

	if (unlikely(!tq_push(thr_info[stage_thr_id].q, work)))
		applog(LOG_ERR, "Could not tq_push work in convert_to_work");
	else if (opt_debug)
		applog(LOG_DEBUG, "Converted longpoll data to work");
}

static void *longpoll_thread(void *userdata)
{
	struct thr_info *mythr = userdata;
	CURL *curl = NULL;
	char *copy_start, *hdr_path, *lp_url = NULL;
	bool need_slash = false;
	int failures = 0;
	struct pool *pool = cp;

	pthread_setcanceltype(PTHREAD_CANCEL_ASYNCHRONOUS, NULL);

	hdr_path = tq_pop(mythr->q, NULL);
	if (!hdr_path)
		goto out;

	/* full URL */
	if (strstr(hdr_path, "://")) {
		lp_url = hdr_path;
		hdr_path = NULL;
	}
	
	/* absolute path, on current server */
	else {
		copy_start = (*hdr_path == '/') ? (hdr_path + 1) : hdr_path;
		if (pool->rpc_url[strlen(pool->rpc_url) - 1] != '/')
			need_slash = true;

		lp_url = malloc(strlen(pool->rpc_url) + strlen(copy_start) + 2);
		if (!lp_url)
			goto out;

		sprintf(lp_url, "%s%s%s", pool->rpc_url, need_slash ? "/" : "", copy_start);
	}

	applog(LOG_INFO, "Long-polling activated for %s", lp_url);

	curl = curl_easy_init();
	if (unlikely(!curl)) {
		applog(LOG_ERR, "CURL initialisation failed");
		goto out;
	}

	while (1) {
		struct timeval start, end;
		json_t *val;

		gettimeofday(&start, NULL);
		val = json_rpc_call(curl, lp_url, pool->rpc_userpass, rpc_req,
				    false, true);
		if (likely(val)) {
			/* Keep track of who ordered a restart_threads to make
			 * sure it's only done once per new block */
			if (likely(!strncmp(longpoll_block, blank, 36) ||
				!strncmp(longpoll_block, current_block, 36))) {
					new_blocks++;
					applog(LOG_WARNING, "LONGPOLL detected new block on network, waiting on fresh work");
					restart_threads(true);
			} else
				applog(LOG_WARNING, "LONGPOLL received after new block already detected");

			convert_to_work(val);
			failures = 0;
			json_decref(val);
		} else {
			/* Some pools regularly drop the longpoll request so
			 * only see this as longpoll failure if it happens
			 * immediately and just restart it the rest of the
			 * time. */
			gettimeofday(&end, NULL);
			if (end.tv_sec - start.tv_sec > 30)
				continue;
			if (failures++ < 10) {
				sleep(30);
				applog(LOG_WARNING,
					"longpoll failed, sleeping for 30s");
			} else {
				applog(LOG_ERR,
					"longpoll failed, ending thread");
				goto out;
			}
		}
		memcpy(longpoll_block, current_block, 36);
	}

out:
	free(hdr_path);
	free(lp_url);
	tq_freeze(mythr->q);
	if (curl)
		curl_easy_cleanup(curl);

	return NULL;
}

static void reinit_cputhread(int thr_id)
{
	struct thr_info *thr = &thr_info[thr_id];

	tq_freeze(thr->q);
	if (!(pthread_cancel(thr->pth)) && pthread_join(thr->pth, NULL)) {
		applog(LOG_ERR, "Failed to pthread_join in reinit_cputhread");
		goto failed_out;
	}

	applog(LOG_INFO, "Reinit CPU thread %d", thr_id);
	tq_thaw(thr->q);

	gettimeofday(&thr->last, NULL);

	if (unlikely(pthread_create(&thr->pth, NULL, miner_thread, thr))) {
		applog(LOG_ERR, "thread %d create failed", thr_id);
		goto failed_out;
	}
	return;

failed_out:
	kill_work();
}

#ifdef HAVE_OPENCL
static void reinit_gputhread(int thr_id)
{
	int gpu = dev_from_id(thr_id);
	struct thr_info *thr = &thr_info[thr_id];
	char name[256];

	tq_freeze(thr->q);
	if (!(pthread_cancel(thr->pth)) && pthread_join(thr->pth, NULL)) {
		applog(LOG_ERR, "Failed to pthread_join in reinit_gputhread");
		goto failed_out;
	}
	free(clStates[thr_id]);

	applog(LOG_INFO, "Reinit GPU thread %d", thr_id);
	tq_thaw(thr->q);
	clStates[thr_id] = initCl(gpu, name, sizeof(name));
	if (!clStates[thr_id]) {
		applog(LOG_ERR, "Failed to reinit GPU thread %d", thr_id);
		goto failed_out;
	}
	applog(LOG_INFO, "initCl() finished. Found %s", name);

	gettimeofday(&thr->last, NULL);

	if (unlikely(pthread_create(&thr->pth, NULL, gpuminer_thread, thr))) {
		applog(LOG_ERR, "thread %d create failed", thr_id);
		goto failed_out;
	}
	return;

failed_out:
	kill_work();
}

static void reinit_thread(int thr_id)
{
	if (thr_id < gpu_threads)
		reinit_gputhread(thr_id);
	else
		reinit_cputhread(thr_id);
}
#else
static void reinit_thread(int thr_id)
{
	reinit_cputhread(thr_id);
}
#endif

/* Determine which are the first threads belonging to a device and if they're
 * active */
static bool active_device(int thr_id)
{
	if (thr_id < gpu_threads) {
		if (thr_id >= total_devices)
			return false;
		if (!gpu_devices[dev_from_id(thr_id)])
			return false;
	} else if (thr_id > gpu_threads + num_processors)
		return false;
	return true;
}

/* Makes sure the hashmeter keeps going even if mining threads stall, updates
 * the screen at regular intervals, and restarts threads if they appear to have
 * died. */
static void *watchdog_thread(void *userdata)
{
	const unsigned int interval = opt_log_interval / 2 ? : 1;
	struct timeval zero_tv;
	struct pool *pool = cp;

	pthread_setcanceltype(PTHREAD_CANCEL_ASYNCHRONOUS, NULL);

	memset(&zero_tv, 0, sizeof(struct timeval));

	while (1) {
		int x, y, logx, logy, i;
		struct timeval now;

		sleep(interval);
		if (requests_queued() < opt_queue)
			queue_request();

		hashmeter(-1, &zero_tv, 0);

		if (curses_active) {
			pthread_mutex_lock(&curses_lock);
			getmaxyx(mainwin, y, x);
			getmaxyx(logwin, logy, logx);
			y -= logcursor;
			/* Detect screen size change */
			if (x != logx || y != logy)
				wresize(logwin, y, x);
			for (i = 0; i < mining_threads; i++) {
				if (active_device(i))
					curses_print_status(i);
			}
			redrawwin(logwin);
			redrawwin(statuswin);
			pthread_mutex_unlock(&curses_lock);
		}

		if (unlikely(work_restart[watchdog_thr_id].restart)) {
			restart_threads(false);
			work_restart[watchdog_thr_id].restart = 0;
		}

		gettimeofday(&now, NULL);
#if 0
		for (i = 0; i < mining_threads; i++) {
#else
		for (i = 0; i < gpu_threads; i++) {
#endif
			struct thr_info *thr = &thr_info[i];

			/* Do not kill threads waiting on longpoll staged work
			 * or idle network */
			if (now.tv_sec - thr->last.tv_sec > 60 && !pool->idlenet) {
				applog(LOG_ERR, "Attempting to restart thread %d, idle for more than 60 seconds", i);
				/* Create one mandatory work item */
				inc_staged(1, true);
				if (unlikely(!queue_request())) {
					applog(LOG_ERR, "Failed to queue_request in watchdog_thread");
					kill_work();
					break;
				}
				reinit_thread(i);
				applog(LOG_WARNING, "Thread %d restarted", i);
			}
		}
	}

	return NULL;
}

static void print_summary(void)
{
	struct timeval diff;
	int hours, mins, secs, i;
	double utility, efficiency = 0.0;

	timeval_subtract(&diff, &total_tv_end, &total_tv_start);
	hours = diff.tv_sec / 3600;
	mins = (diff.tv_sec % 3600) / 60;
	secs = diff.tv_sec % 60;

	utility = total_accepted / ( total_secs ? total_secs : 1 ) * 60;
	efficiency = total_getworks ? total_accepted * 100.0 / total_getworks : 0.0;

	printf("\nSummary of runtime statistics:\n\n");
	printf("Started at %s\n", datestamp);
	printf("Runtime: %d hrs : %d mins : %d secs\n", hours, mins, secs);
	if (total_secs)
		printf("Average hashrate: %.1f Megahash/s\n", total_mhashes_done / total_secs);
	printf("Queued work requests: %d\n", total_getworks);
	printf("Share submissions: %d\n", total_accepted + total_rejected);
	printf("Accepted shares: %d\n", total_accepted);
	printf("Rejected shares: %d\n", total_rejected);
	if (total_accepted || total_rejected)
		printf("Reject ratio: %.1f\n", (double)(total_rejected * 100) / (double)(total_accepted + total_rejected));
	printf("Hardware errors: %d\n", hw_errors);
	printf("Efficiency (accepted / queued): %.0f%%\n", efficiency);
	printf("Utility (accepted shares / min): %.2f/min\n\n", utility);

	printf("Discarded work due to new blocks: %d\n", total_discarded);
	printf("Stale submissions discarded due to new blocks: %d\n", total_stale);
	printf("Unable to get work from server occasions: %d\n", total_lo);
	printf("Work items generated locally: %d\n", local_work);
	printf("Submitting work remotely delay occasions: %d\n", total_ro);
	printf("New blocks detected on network: %d\n\n", new_blocks);

	printf("Summary of per device statistics:\n\n");
	for (i = 0; i < mining_threads; i++) {
		if (active_device(i))
			print_status(i);
	}
	printf("\n");
}

int main (int argc, char *argv[])
{
	unsigned int i, j = 0, x, y;
	struct sigaction handler;
	struct thr_info *thr;
	char name[256];
	struct tm tm;
	struct pool *pool;

	/* This dangerous functions tramples random dynamically allocated
	 * variables so do it before anything at all */
	if (unlikely(curl_global_init(CURL_GLOBAL_ALL)))
		return 1;

	/* This dangerous functions tramples random dynamically allocated
	 * variables so do it before anything at all */
	if (unlikely(curl_global_init(CURL_GLOBAL_ALL)))
		return 1;

	if (unlikely(pthread_mutex_init(&hash_lock, NULL)))
		return 1;
	if (unlikely(pthread_mutex_init(&qd_lock, NULL)))
		return 1;
	if (unlikely(pthread_mutex_init(&stgd_lock, NULL)))
		return 1;
	if (unlikely(pthread_mutex_init(&curses_lock, NULL)))
		return 1;
	if (unlikely(pthread_mutex_init(&control_lock, NULL)))
		return 1;

	handler.sa_handler = &sighandler;
	sigaction(SIGTERM, &handler, &termhandler);
	sigaction(SIGINT, &handler, &inthandler);

	gettimeofday(&total_tv_start, NULL);
	gettimeofday(&total_tv_end, NULL);
	localtime_r(&total_tv_start.tv_sec, &tm);
	sprintf(datestamp, "[%d-%02d-%02d %02d:%02d:%02d]",
		tm.tm_year + 1900,
		tm.tm_mon + 1,
		tm.tm_mday,
		tm.tm_hour,
		tm.tm_min,
		tm.tm_sec);

	for (i = 0; i < 36; i++) {
		strcat(blank, "0");
		strcat(current_block, "0");
		strcat(longpoll_block, "0");
	}

#ifdef WIN32
	opt_n_threads = num_processors = 1;
#else
	num_processors = sysconf(_SC_NPROCESSORS_ONLN);
	opt_n_threads = num_processors;
#endif /* !WIN32 */

#ifdef HAVE_OPENCL
	for (i = 0; i < 16; i++)
		gpu_devices[i] = false;
	nDevs = clDevicesNum();
	if (nDevs < 0)
		return 1;
#endif
	if (nDevs)
		opt_n_threads = 0;

	trpc_url = strdup(DEF_RPC_URL);

	/* parse command line */
	opt_register_table(opt_config_table,
			   "Options for both config file and command line");
	opt_register_table(opt_cmdline_table,
			   "Options for command line only");

	opt_parse(&argc, argv, applog_and_exit);
	if (argc != 1) {
		applog(LOG_ERR, "Unexpected extra commandline arguments");
		return 1;
	}

	if (!total_pools) {
		applog(LOG_ERR, "No server specified");
		return 1;
	}

	cp = &pools[0];
	pool = cp;

	if (total_devices) {
		if (total_devices > nDevs) {
			applog(LOG_ERR, "More devices specified than exist");
			return 1;
		}
		for (i = 0; i < 16; i++)
			if (gpu_devices[i] && i + 1 > nDevs) {
				applog(LOG_ERR, "Command line options set a device that doesn't exist");
				return 1;
			}
		gpu_threads = total_devices * opt_g_threads;
	} else {
		gpu_threads = nDevs * opt_g_threads;
		for (i = 0; i < nDevs; i++)
			gpu_devices[i] = true;
		total_devices = nDevs;
	}

	if (!gpu_threads && !forced_n_threads) {
		/* Maybe they turned GPU off; restore default CPU threads. */
		opt_n_threads = num_processors;
	}

	logcursor = 7;
	mining_threads = opt_n_threads + gpu_threads;
	gpucursor = logcursor;
	cpucursor = gpucursor + nDevs;
	logstart = cpucursor + (opt_n_threads ? num_processors : 0) + 1;
	logcursor = logstart + 1;

	if (!pool->rpc_userpass) {
		if (!pool->rpc_user || !pool->rpc_pass) {
			applog(LOG_ERR, "No login credentials supplied");
			return 1;
		}
		pool->rpc_userpass = malloc(strlen(pool->rpc_user) + strlen(pool->rpc_pass) + 2);
		if (!pool->rpc_userpass)
			return 1;
		sprintf(pool->rpc_userpass, "%s:%s", pool->rpc_user, pool->rpc_pass);
	} else {
		pool->rpc_user = malloc(strlen(pool->rpc_userpass));
		if (!pool->rpc_user)
			return 1;
		strcpy(pool->rpc_user, pool->rpc_userpass);
		pool->rpc_user = strtok(pool->rpc_user, ":");
		if (!pool->rpc_user) {
			applog(LOG_ERR, "Failed to find colon delimiter in userpass");
			return 1;
		}
	}

#ifdef HAVE_SYSLOG_H
	if (use_syslog)
		openlog("cpuminer", LOG_PID, LOG_USER);
#endif

	work_restart = calloc(mining_threads + 4, sizeof(*work_restart));
	if (!work_restart)
		return 1;

	thr_info = calloc(mining_threads + 4, sizeof(*thr));
	if (!thr_info)
		return 1;

	/* init workio thread info */
	work_thr_id = mining_threads;
	thr = &thr_info[work_thr_id];
	thr->id = work_thr_id;
	thr->q = tq_new();
	if (!thr->q)
		return 1;

	/* start work I/O thread */
	if (pthread_create(&thr->pth, NULL, workio_thread, thr)) {
		applog(LOG_ERR, "workio thread create failed");
		return 1;
	}

	/* init longpoll thread info */
	if (want_longpoll) {
		longpoll_thr_id = mining_threads + 1;
		thr = &thr_info[longpoll_thr_id];
		thr->id = longpoll_thr_id;
		thr->q = tq_new();
		if (!thr->q)
			return 1;

		/* start longpoll thread */
		if (unlikely(pthread_create(&thr->pth, NULL, longpoll_thread, thr))) {
			applog(LOG_ERR, "longpoll thread create failed");
			return 1;
		}
		pthread_detach(thr->pth);
	} else
		longpoll_thr_id = -1;

	if (opt_n_threads ) {
		cpus = calloc(num_processors, sizeof(struct cgpu_info));
		if (unlikely(!cpus)) {
			applog(LOG_ERR, "Failed to calloc cpus");
			return 1;
		}
	}
	if (gpu_threads) {
		gpus = calloc(nDevs, sizeof(struct cgpu_info));
		if (unlikely(!gpus)) {
			applog(LOG_ERR, "Failed to calloc gpus");
			return 1;
		}
	}

	stage_thr_id = mining_threads + 3;
	thr = &thr_info[stage_thr_id];
	thr->q = tq_new();
	if (!thr->q)
		return 1;
	/* start stage thread */
	if (pthread_create(&thr->pth, NULL, stage_thread, thr)) {
		applog(LOG_ERR, "stage thread create failed");
		return 1;
	}

	/* Flag the work as ready forcing the mining threads to wait till we
	 * actually put something into the queue */
	inc_staged(mining_threads, true);

	/* Create a unique get work queue */
	getq = tq_new();
	if (!getq) {
		applog(LOG_ERR, "Failed to create getq");
		return 1;
	}

#ifdef HAVE_OPENCL
	i = 0;

	/* start GPU mining threads */
	for (j = 0; j < nDevs * opt_g_threads; j++) {
		int gpu = j % nDevs;

		gpus[gpu].is_gpu = 1;
		gpus[gpu].cpu_gpu = gpu;

		/* Skip devices not set to mine */
		if (!gpu_devices[gpu])
			continue;

		thr = &thr_info[i];
		thr->id = i;
		thr->cgpu = &gpus[gpu];

		thr->q = tq_new();
		if (!thr->q) {
			applog(LOG_ERR, "tq_new failed in starting gpu mining threads");
			return 1;
		}

		applog(LOG_INFO, "Init GPU thread %i", i);
		clStates[i] = initCl(gpu, name, sizeof(name));
		if (!clStates[i]) {
			applog(LOG_ERR, "Failed to init GPU thread %d", i);
			continue;
		}
		applog(LOG_INFO, "initCl() finished. Found %s", name);

		gettimeofday(&thr->last, NULL);

		if (unlikely(pthread_create(&thr->pth, NULL, gpuminer_thread, thr))) {
			applog(LOG_ERR, "thread %d create failed", i);
			return 1;
		}
		i++;
	}

	applog(LOG_INFO, "%d gpu miner threads started", gpu_threads);
#endif

	/* start CPU mining threads */
	for (i = gpu_threads; i < mining_threads; i++) {
		int cpu = (i - gpu_threads) % num_processors;

		thr = &thr_info[i];

		thr->id = i;
		cpus[cpu].cpu_gpu = cpu;
		thr->cgpu = &cpus[cpu];

		thr->q = tq_new();
		if (!thr->q) {
			applog(LOG_ERR, "tq_new failed in starting cpu mining threads");
			return 1;
		}

		gettimeofday(&thr->last, NULL);

		if (unlikely(pthread_create(&thr->pth, NULL, miner_thread, thr))) {
			applog(LOG_ERR, "thread %d create failed", i);
			return 1;
		}
	}

	applog(LOG_INFO, "%d cpu miner threads started, "
		"using SHA256 '%s' algorithm.",
		opt_n_threads,
		algo_names[opt_algo]);

	watchdog_thr_id = mining_threads + 2;
	thr = &thr_info[watchdog_thr_id];
	/* start wakeup thread */
	if (pthread_create(&thr->pth, NULL, watchdog_thread, NULL)) {
		applog(LOG_ERR, "wakeup thread create failed");
		return 1;
	}

	/* Restart count as it will be wrong till all threads are started */
	pthread_mutex_lock(&hash_lock);
	gettimeofday(&total_tv_start, NULL);
	gettimeofday(&total_tv_end, NULL);
	total_mhashes_done = 0;
	pthread_mutex_unlock(&hash_lock);

	/* Set up the ncurses interface */
	if (!opt_quiet && use_curses) {
		mainwin = initscr();
		getmaxyx(mainwin, y, x);
		statuswin = newwin(logstart, x, 0, 0);
		logwin = newwin(y - logcursor, 0, logcursor, 0);
		idlok(logwin, true);
		scrollok(logwin, true);
		leaveok(logwin, true);
		leaveok(statuswin, true);
		test_and_set(&curses_active);
		for (i = 0; i < mining_threads; i++)
			print_status(i);
	}

	/* Now that everything's ready put enough work in the queue */
	for (i = 0; i < opt_queue + mining_threads; i++) {
		if (unlikely(!queue_request())) {
			applog(LOG_ERR, "Failed to queue_request in main");
			return 1;
		}
	}

	/* main loop - simply wait for workio thread to exit */
	pthread_join(thr_info[work_thr_id].pth, NULL);
	applog(LOG_INFO, "workio thread dead, exiting.");

	gettimeofday(&total_tv_end, NULL);
	disable_curses();
	if (!opt_quiet && successful_connect)
		print_summary();

	if (gpu_threads)
		free(gpus);
	if (opt_n_threads)
		free(cpus);

<<<<<<< HEAD
	free(pools);
	curl_global_cleanup();

=======
	curl_global_cleanup();
>>>>>>> 44c975be
	return 0;
}
<|MERGE_RESOLUTION|>--- conflicted
+++ resolved
@@ -2563,12 +2563,8 @@
 	if (opt_n_threads)
 		free(cpus);
 
-<<<<<<< HEAD
 	free(pools);
 	curl_global_cleanup();
 
-=======
-	curl_global_cleanup();
->>>>>>> 44c975be
 	return 0;
 }
