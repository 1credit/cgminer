--- conflicted
+++ resolved
@@ -30,25 +30,18 @@
 static void bitfury_open(struct cgpu_info *bitfury)
 {
 	/* Magic open sequence */
-<<<<<<< HEAD
-	usb_transfer(bitfury, 0x21, 0x22, 0x0003, 0, C_BFO_OPEN);
-	bitfury_empty_buffer(bitfury);
-=======
 	usb_transfer(bitfury, 0x21, 0x22, 0x0003, 0, C_BF1_OPEN);
->>>>>>> b606a603
+	bitfury_empty_buffer(bitfury);
 }
 
 static void bitfury_close(struct cgpu_info *bitfury)
 {
 	bitfury_empty_buffer(bitfury);
 	/* Magic close sequence */
-<<<<<<< HEAD
-	usb_transfer(bitfury, 0x21, 0x22, 0, 0, C_BFO_CLOSE);
-	bitfury_empty_buffer(bitfury);
-	usb_transfer(bitfury, 0x23, 0x08, 0x9053, 1, C_BFO_CLOSE);
-	bitfury_empty_buffer(bitfury);
-=======
 	usb_transfer(bitfury, 0x21, 0x22, 0, 0, C_BF1_CLOSE);
+	bitfury_empty_buffer(bitfury);
+	usb_transfer(bitfury, 0x23, 0x08, 0x9053, 1, C_BF1_CLOSE);
+	bitfury_empty_buffer(bitfury);
 }
 
 static void bitfury_identify(struct cgpu_info *bitfury)
@@ -78,7 +71,6 @@
 	       bitfury->device_id, info->version, info->product, info->serial);
 	bitfury_empty_buffer(bitfury);
 	return true;
->>>>>>> b606a603
 }
 
 static bool bitfury_reset(struct cgpu_info *bitfury)
