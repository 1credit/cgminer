/*
 * Copyright 2012 Luke Dashjr
 * Copyright 2012 Con Kolivas
 *
 * This program is free software; you can redistribute it and/or modify it
 * under the terms of the GNU General Public License as published by the Free
 * Software Foundation; either version 3 of the License, or (at your option)
 * any later version.  See COPYING for more details.
 */

#include <limits.h>
#include <pthread.h>
#include <stdio.h>
#include <strings.h>
#include <sys/time.h>
#include <unistd.h>

#include "config.h"

#include "fpgautils.h"
#include "miner.h"

#define BITFORCE_SLEEP_MS 2000
#define BITFORCE_TIMEOUT_MS 15000
#define BITFORCE_CHECK_INTERVAL_MS 10
#define WORK_CHECK_INTERVAL_MS 50
#define MAX_START_DELAY_US 100000

struct device_api bitforce_api;

#define BFopen(devpath)  serial_open(devpath, 0, -1, true)

static void BFgets(char *buf, size_t bufLen, int fd)
{
	do
		--bufLen;
	while (likely(bufLen && read(fd, buf, 1) && (buf++)[0] != '\n'))
		;
	buf[0] = '\0';
}

static ssize_t BFwrite(int fd, const void *buf, ssize_t bufLen)
{
	if ((bufLen) != write(fd, buf, bufLen)) {
		applog(LOG_ERR, "BFL: Error writing: %s", buf); 
		return 0;
	} else
		return bufLen;
}

#define BFclose(fd) close(fd)

static bool bitforce_detect_one(const char *devpath)
{
	char *s;
	char pdevbuf[0x100];

	applog(LOG_DEBUG, "BitForce Detect: Attempting to open %s", devpath);

	int fdDev = BFopen(devpath);
	if (unlikely(fdDev == -1)) {
<<<<<<< HEAD
		applog(LOG_ERR, "BFL: Failed to open %s", devpath);
=======
		applog(LOG_ERR, "BitForce Detect: Failed to open %s", devpath);
>>>>>>> d594aaf8
		return false;
	}
	BFwrite(fdDev, "ZGX", 3);
	BFgets(pdevbuf, sizeof(pdevbuf), fdDev);
	if (unlikely(!pdevbuf[0])) {
		applog(LOG_ERR, "BFL: Error reading (ZGX)");
		return 0;
	}
	BFclose(fdDev);
	if (unlikely(!strstr(pdevbuf, "SHA256"))) {
		applog(LOG_ERR, "BFL: Didn't recognise BitForce on %s", devpath);
		return false;
	}

	// We have a real BitForce!
	struct cgpu_info *bitforce;
	bitforce = calloc(1, sizeof(*bitforce));
	bitforce->api = &bitforce_api;
	bitforce->device_path = strdup(devpath);
	bitforce->deven = DEV_ENABLED;
	bitforce->threads = 1;
	bitforce->sleep_ms = BITFORCE_SLEEP_MS;
	if (likely((!memcmp(pdevbuf, ">>>ID: ", 7)) && (s = strstr(pdevbuf + 3, ">>>"))))
	{
		s[0] = '\0';
		bitforce->name = strdup(pdevbuf + 7);
	}
	
	mutex_init(&bitforce->device_mutex);

	return add_cgpu(bitforce);
}

static char bitforce_detect_auto()
{
	return
	serial_autodetect_udev     (bitforce_detect_one, "BitFORCE*SHA256") ?:
	serial_autodetect_devserial(bitforce_detect_one, "BitFORCE_SHA256") ?:
	0;
}

static void bitforce_detect()
{
	serial_detect_auto(bitforce_api.dname, bitforce_detect_one, bitforce_detect_auto);
}

static void get_bitforce_statline_before(char *buf, struct cgpu_info *bitforce)
{
	float gt = bitforce->temp;
	if (gt > 0)
		tailsprintf(buf, "%5.1fC ", gt);
	else
		tailsprintf(buf, "       ", gt);
	tailsprintf(buf, "        | ");
}

static bool bitforce_thread_prepare(struct thr_info *thr)
{
	struct cgpu_info *bitforce = thr->cgpu;

	struct timeval now;

	int fdDev = BFopen(bitforce->device_path);
	if (unlikely(-1 == fdDev)) {
		applog(LOG_ERR, "BFL%i: Failed to open %s", bitforce->device_id, bitforce->device_path);
		return false;
	}

	bitforce->device_fd = fdDev;

	applog(LOG_INFO, "BFL%i: Opened %s", bitforce->device_id, bitforce->device_path);
	gettimeofday(&now, NULL);
	get_datestamp(bitforce->init, &now);

	return true;
}

void bitforce_init(struct cgpu_info *bitforce)
{
	int fdDev = bitforce->device_fd;
	char *devpath = bitforce->device_path;
	char pdevbuf[0x100];
	char *s;

	applog(LOG_INFO, "BFL%i: Re-initalizing", bitforce->device_id);

	if (fdDev) {
		BFclose(fdDev);
		bitforce->device_fd = 0;
	}

	fdDev = BFopen(devpath);
	if (unlikely(fdDev == -1)) {
		applog(LOG_ERR, "BFL%i: Failed to open %s", bitforce->device_id, devpath);
		return;
	}

	bitforce->device_fd = fdDev;

	mutex_lock(&bitforce->device_mutex);
	BFwrite(fdDev, "ZGX", 3);
	BFgets(pdevbuf, sizeof(pdevbuf), fdDev);
	mutex_unlock(&bitforce->device_mutex);
	
	if (unlikely(!pdevbuf[0])) {
		applog(LOG_ERR, "BFL%i: Error reading (ZGX)", bitforce->device_id);
		return;
	}

	if (unlikely(!strstr(pdevbuf, "SHA256"))) {
		applog(LOG_ERR, "BFL%i: Didn't recognise BitForce on %s", bitforce->device_id, devpath);
		return;
	}
	
	if (likely((!memcmp(pdevbuf, ">>>ID: ", 7)) && (s = strstr(pdevbuf + 3, ">>>"))))
	{
		s[0] = '\0';
		bitforce->name = strdup(pdevbuf + 7);
	}
}

static bool bitforce_get_temp(struct cgpu_info *bitforce)
{
	int fdDev = bitforce->device_fd;
	char pdevbuf[0x100];
	char *s;

	mutex_lock(&bitforce->device_mutex);
	BFwrite(fdDev, "ZLX", 3);
	BFgets(pdevbuf, sizeof(pdevbuf), fdDev);
	mutex_unlock(&bitforce->device_mutex);
	
	if (unlikely(!pdevbuf[0])) {
		applog(LOG_ERR, "BFL%i: Error reading (ZLX)", bitforce->device_id);
		bitforce->temp = 0;
		return false;
	}
	if ((!strncasecmp(pdevbuf, "TEMP", 4)) && (s = strchr(pdevbuf + 4, ':'))) {
		float temp = strtof(s + 1, NULL);
		if (temp > 0) {
			bitforce->temp = temp;
			if (temp > bitforce->cutofftemp) {
				applog(LOG_WARNING, "BFL%i: Hit thermal cutoff limit, disabling!", bitforce->device_id);
				bitforce->deven = DEV_RECOVER;

				bitforce->device_last_not_well = time(NULL);
				bitforce->device_not_well_reason = REASON_DEV_THERMAL_CUTOFF;
				bitforce->dev_thermal_cutoff_count++;
			}
		}
	}
	return true;
}

static bool bitforce_send_work(struct thr_info *thr, struct work *work)
{
	struct cgpu_info *bitforce = thr->cgpu;
	int fdDev = bitforce->device_fd;
	char pdevbuf[0x100];
	unsigned char ob[61] = ">>>>>>>>12345678901234567890123456789012123456789012>>>>>>>>";
	char *s;

	mutex_lock(&bitforce->device_mutex);
	BFwrite(fdDev, "ZDX", 3);
	BFgets(pdevbuf, sizeof(pdevbuf), fdDev);
	if (unlikely(!pdevbuf[0])) {
		applog(LOG_ERR, "BFL%i: Error reading (ZDX)", bitforce->device_id);
		mutex_unlock(&bitforce->device_mutex);
		return false;
	}
	if (pdevbuf[0] == 'B'){
		applog(LOG_WARNING, "BFL%i: Throttling", bitforce->device_id);
		mutex_unlock(&bitforce->device_mutex);
		return true;
	}
	else if (unlikely(pdevbuf[0] != 'O' || pdevbuf[1] != 'K')) {
		applog(LOG_ERR, "BFL%i: ZDX reports: %s", bitforce->device_id, pdevbuf);
		mutex_unlock(&bitforce->device_mutex);
		return false;
	}
	memcpy(ob + 8, work->midstate, 32);
	memcpy(ob + 8 + 32, work->data + 64, 12);

	BFwrite(fdDev, ob, 60);
	if (opt_debug) {
		s = bin2hex(ob + 8, 44);
		applog(LOG_DEBUG, "BFL%i: block data: %s", bitforce->device_id, s);
		free(s);
	}
	BFgets(pdevbuf, sizeof(pdevbuf), fdDev);
	mutex_unlock(&bitforce->device_mutex);
	if (unlikely(!pdevbuf[0])) {
		applog(LOG_ERR, "BFL%i: Error reading (block data)", bitforce->device_id);
		return false;
	}
	if (unlikely(pdevbuf[0] != 'O' || pdevbuf[1] != 'K')) {
		applog(LOG_ERR, "BFL%i: block data reports: %s", bitforce->device_id, pdevbuf);
		return false;
	}
	return true;
}

static uint64_t bitforce_get_result(struct thr_info *thr, struct work *work)
{
	struct cgpu_info *bitforce = thr->cgpu;
	int fdDev = bitforce->device_fd;

	char pdevbuf[0x100];
	char *pnoncebuf;
	uint32_t nonce;

	while (bitforce->wait_ms < BITFORCE_TIMEOUT_MS) {
		mutex_lock(&bitforce->device_mutex);
		BFwrite(fdDev, "ZFX", 3);
		BFgets(pdevbuf, sizeof(pdevbuf), fdDev);
		mutex_unlock(&bitforce->device_mutex);
		if (unlikely(!pdevbuf[0])) {
			applog(LOG_ERR, "BFL%i: Error reading (ZFX)", bitforce->device_id);
			mutex_unlock(&bitforce->device_mutex);
			return 0;
		}
		if (pdevbuf[0] != 'B')
			break;
		usleep(BITFORCE_CHECK_INTERVAL_MS*1000);
		bitforce->wait_ms += BITFORCE_CHECK_INTERVAL_MS;
	}
	if (bitforce->wait_ms >= BITFORCE_TIMEOUT_MS) {
		applog(LOG_ERR, "BFL%i: took longer than 15s", bitforce->device_id);
		bitforce->device_last_not_well = time(NULL);
		bitforce->device_not_well_reason = REASON_DEV_OVER_HEAT;
		bitforce->dev_over_heat_count++;
		return 1;
	} else {
	    /* Simple timing adjustment */
		if (bitforce->wait_ms > (bitforce->sleep_ms + WORK_CHECK_INTERVAL_MS))
			bitforce->sleep_ms += WORK_CHECK_INTERVAL_MS;
		else if (bitforce->wait_ms == bitforce->sleep_ms)
			bitforce->sleep_ms -= WORK_CHECK_INTERVAL_MS;		
	}

	applog(LOG_DEBUG, "BFL%i: waited %dms until %s", bitforce->device_id, bitforce->wait_ms, pdevbuf);
	work->blk.nonce = 0xffffffff;
	if (pdevbuf[2] == '-') 
		return 0xffffffff;   /* No valid nonce found */
	else if (pdevbuf[0] == 'I') 
		return 1;          /* Device idle */
	else if (strncasecmp(pdevbuf, "NONCE-FOUND", 11)) {
		applog(LOG_WARNING, "BFL%i: result reports: %s", bitforce->device_id, pdevbuf);
		return 1;
	}

	pnoncebuf = &pdevbuf[12];

	while (1) {
		hex2bin((void*)&nonce, pnoncebuf, 4);
#ifndef __BIG_ENDIAN__
		nonce = swab32(nonce);
#endif

		submit_nonce(thr, work, nonce);
		if (pnoncebuf[8] != ',')
			break;
		pnoncebuf += 9;
	}

	return 0xffffffff;
}

static void bitforce_shutdown(struct thr_info *thr)
{
	struct cgpu_info *bitforce = thr->cgpu;

	BFclose(bitforce->device_fd);
	bitforce->device_fd = 0;
}

static void biforce_thread_enable(struct thr_info *thr)
{
	struct cgpu_info *bitforce = thr->cgpu;

	bitforce_init(bitforce);
}

static uint64_t bitforce_scanhash(struct thr_info *thr, struct work *work, uint64_t __maybe_unused max_nonce)
{
	struct cgpu_info *bitforce = thr->cgpu;
	bitforce->wait_ms = 0;
	uint64_t ret;

	if (ret = bitforce_send_work(thr, work)) {
		while (bitforce->wait_ms < bitforce->sleep_ms) {
			usleep(WORK_CHECK_INTERVAL_MS*1000);
			bitforce->wait_ms += WORK_CHECK_INTERVAL_MS;
			if (work_restart[thr->id].restart) {
				applog(LOG_DEBUG, "BFL%i: Work restart, discarding after %dms", bitforce->device_id, bitforce->wait_ms);
				return 1; //we have discarded all work; equivilent to 0 hashes done.
			}
		}
		ret = bitforce_get_result(thr, work);
	}

	if (!ret) {
		ret = 1;
 		applog(LOG_ERR, "BFL%i: Comms error, going to recover mode", bitforce->device_id);
		bitforce->device_last_not_well = time(NULL);
		bitforce->device_not_well_reason = REASON_THREAD_ZERO_HASH;
		bitforce->thread_zero_hash_count++;
		bitforce->deven = DEV_RECOVER;
	}
	return ret;
}

static bool bitforce_get_stats(struct cgpu_info *bitforce)
{
	return bitforce_get_temp(bitforce);
}

static bool bitforce_thread_init(struct thr_info *thr)
{
	struct cgpu_info *bitforce = thr->cgpu;
	unsigned int wait;

	/* Pause each new thread a random time between 0-100ms 
	so the devices aren't making calls all at the same time. */
	wait = (rand() * MAX_START_DELAY_US)/RAND_MAX;
	applog(LOG_DEBUG, "BFL%i: Delaying start by %dms", bitforce->device_id, wait/1000);
	usleep(wait);

	return true;
}

struct device_api bitforce_api = {
	.dname = "bitforce",
	.name = "BFL",
	.api_detect = bitforce_detect,
	.reinit_device = bitforce_init,
	.get_statline_before = get_bitforce_statline_before,
	.get_stats = bitforce_get_stats,
	.thread_prepare = bitforce_thread_prepare,
	.thread_init = bitforce_thread_init,
	.scanhash = bitforce_scanhash,
	.thread_shutdown = bitforce_shutdown,
	.thread_enable = biforce_thread_enable
};<|MERGE_RESOLUTION|>--- conflicted
+++ resolved
@@ -55,15 +55,11 @@
 	char *s;
 	char pdevbuf[0x100];
 
-	applog(LOG_DEBUG, "BitForce Detect: Attempting to open %s", devpath);
+	applog(LOG_DEBUG, "BFL: Attempting to open %s", devpath);
 
 	int fdDev = BFopen(devpath);
 	if (unlikely(fdDev == -1)) {
-<<<<<<< HEAD
 		applog(LOG_ERR, "BFL: Failed to open %s", devpath);
-=======
-		applog(LOG_ERR, "BitForce Detect: Failed to open %s", devpath);
->>>>>>> d594aaf8
 		return false;
 	}
 	BFwrite(fdDev, "ZGX", 3);
