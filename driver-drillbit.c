--- conflicted
+++ resolved
@@ -358,43 +358,6 @@
         return setting;
 }
 
-static config_setting *find_settings(struct cgpu_info *drillbit)
-{
-        struct drillbit_info *info = drillbit->device_data;
-        config_setting *setting;
-        uint8_t search_key[9];
-
-        // Search by serial (8 character hex string)
-        sprintf(search_key, "%08x", info->serial);
-	HASH_FIND_STR(settings, search_key, setting);
-	if(setting)  {
-		drvlog(LOG_INFO, "Using unit-specific settings for serial %s", search_key);
-                return setting;
-	}
-
-        // Search by DRBxxx
-        snprintf(search_key, 9, "DRB%d", drillbit->device_id);
-        HASH_FIND_STR(settings, search_key, setting);
-        if(setting) {
-                drvlog(LOG_INFO, "Using device_id specific settings for device");
-                return setting;
-        }
-
-        // Failing that, search by product name
-        HASH_FIND_STR(settings, info->product, setting);
-        if(setting) {
-                drvlog(LOG_INFO, "Using product-specific settings for device %s", info->product);
-                return setting;
-        }
-
-        // Failing that, return default/generic config (null key)
-        search_key[0] = 0;
-        HASH_FIND_STR(settings, search_key, setting);
-        drvlog(LOG_INFO, "Using non-specific settings for device %s (serial %08x)", info->product,
-                info->serial);
-        return setting;
-}
-
 static void drillbit_send_config(struct cgpu_info *drillbit)
 {
         struct drillbit_info *info = drillbit->device_data;
@@ -405,15 +368,13 @@
 
         // Find the relevant board config
         setting = find_settings(drillbit);
-<<<<<<< HEAD
-=======
+
         drvlog(LOG_NOTICE, "Chose config %s:%d:%d:%d (device serial %08x)",
                 setting->config.use_ext_clock ? "ext":"int",
                 setting->config.use_ext_clock ? setting->config.ext_clock_freq : setting->config.int_clock_level,
                 setting->config.clock_div2 ? 2 : 1,
                 setting->config.core_voltage_mv,
                 info->serial);
->>>>>>> 4ba96a7b
 
         drvlog(LOG_INFO, "Sending board configuration voltage=%d use_ext_clock=%d int_clock_level=%d clock_div2=%d ext_clock_freq=%d",
                 setting->config.core_voltage, setting->config.use_ext_clock,
