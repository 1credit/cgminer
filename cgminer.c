--- conflicted
+++ resolved
@@ -7751,30 +7751,15 @@
 #ifdef USE_USBUTILS
 static void *libusb_poll_thread(void __maybe_unused *arg)
 {
-<<<<<<< HEAD
-	struct timeval tv = { 0, USB_ASYNC_POLL * 1000 };
-
-	RenameThread("usbpoll");
-
-	pthread_detach(pthread_self());
-	while (42)
-		libusb_handle_events_timeout(NULL, &tv);
-=======
 	RenameThread("usbpoll");
 
 	pthread_detach(pthread_self());
 	while (usb_polling)
 		libusb_handle_events(NULL);
->>>>>>> b5379760
 
 	return NULL;
 }
 
-<<<<<<< HEAD
-static pthread_t usb_poll_thread;
-
-=======
->>>>>>> b5379760
 static void initialise_usb(void) {
 	int err = libusb_init(NULL);
 	if (err) {
@@ -7785,10 +7770,7 @@
 	mutex_init(&cgusb_lock);
 	mutex_init(&cgusbres_lock);
 	cglock_init(&cgusb_fd_lock);
-<<<<<<< HEAD
-=======
 	usb_polling = true;
->>>>>>> b5379760
 	pthread_create(&usb_poll_thread, NULL, libusb_poll_thread, NULL);
 }
 #else
