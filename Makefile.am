
ACLOCAL_AMFLAGS = -I m4

JANSSON_CPPFLAGS= -I$(top_builddir)/compat/jansson-2.5/src -I$(top_srcdir)/compat/jansson-2.5/src

if WANT_USBUTILS
USBUTILS_CPPFLAGS = -I$(top_builddir)/compat/libusb-1.0/libusb -I$(top_srcdir)/compat/libusb-1.0/libusb
else
USBUTILS_CPPFLAGS =
endif

EXTRA_DIST	= example.conf linux-usb-cgminer \
		  api-example.php miner.php	\
		  API.class API.java api-example.c windows-build.txt \
		  bitstreams/README API-README FPGA-README \
		  bitforce-firmware-flash.c hexdump.c ASIC-README \
		  01-cgminer.rules

SUBDIRS		= lib compat ccan

cgminer_CPPFLAGS = $(PTHREAD_FLAGS) -fno-strict-aliasing $(JANSSON_CPPFLAGS) $(USBUTILS_CPPFLAGS)

bin_PROGRAMS	= cgminer

cgminer_LDFLAGS	= $(PTHREAD_FLAGS)
cgminer_LDADD	= $(DLOPEN_FLAGS) @LIBCURL_LIBS@ @JANSSON_LIBS@ @PTHREAD_LIBS@ \
		  @NCURSES_LIBS@ @PDCURSES_LIBS@ @WS2_LIBS@ \
		  @LIBUSB_LIBS@ @MM_LIBS@ @RT_LIBS@ \
		  @MATH_LIBS@ lib/libgnu.a ccan/libccan.a

cgminer_CPPFLAGS += -I$(top_builddir)/lib -I$(top_srcdir)/lib

if !HAVE_WINDOWS
cgminer_CPPFLAGS += @LIBCURL_CFLAGS@
endif

# common sources
cgminer_SOURCES := cgminer.c

cgminer_SOURCES	+= elist.h miner.h compat.h bench_block.h	\
		   util.c util.h uthash.h logging.h		\
		   sha2.c sha2.h api.c

cgminer_SOURCES	+= logging.c

cgminer_SOURCES	+= klist.h klist.c

<<<<<<< HEAD
if HAS_SCRYPT
cgminer_SOURCES += scrypt.c scrypt.h
endif
=======
cgminer_SOURCES	+= noncedup.c
>>>>>>> 1afa1940

if NEED_FPGAUTILS
cgminer_SOURCES += fpgautils.c fpgautils.h
endif

if WANT_USBUTILS
cgminer_SOURCES += usbutils.c usbutils.h
endif

if WANT_LIBBITFURY
cgminer_SOURCES += libbitfury.c libbitfury.h mcp2210.c mcp2210.h
endif

# Device drivers
if HAS_AVALON
cgminer_SOURCES += driver-avalon.c driver-avalon.h
endif

if HAS_KNC
cgminer_SOURCES += driver-knc-spi-fpga.c
endif

if HAS_BFLSC
cgminer_SOURCES += driver-bflsc.c driver-bflsc.h
endif

if HAS_BITFORCE
cgminer_SOURCES += driver-bitforce.c
endif

if HAS_HASHFAST
cgminer_SOURCES += driver-hashfast.c driver-hashfast.h hf_protocol.h hf_protocol_be.h
endif

if HAS_BITFURY
cgminer_SOURCES += driver-bitfury.c driver-bitfury.h
endif

if HAS_BITMINE_A1
cgminer_SOURCES += driver-SPI-bitmine-A1.c
cgminer_SOURCES += spi-context.c spi-context.h
cgminer_SOURCES += A1-common.h
cgminer_SOURCES += A1-board-selector.h
cgminer_SOURCES += A1-board-selector-CCD.c A1-board-selector-CCR.c
cgminer_SOURCES += A1-trimpot-mcp4x.h A1-trimpot-mcp4x.c
cgminer_SOURCES += i2c-context.c i2c-context.h
endif

if HAS_DRILLBIT
cgminer_SOURCES += driver-drillbit.c driver-drillbit.h
endif

if HAS_ICARUS
cgminer_SOURCES += driver-icarus.c
endif

if HAS_KLONDIKE
cgminer_SOURCES += driver-klondike.c
endif

if HAS_COINTERRA
cgminer_SOURCES += driver-cointerra.c driver-cointerra.h
endif

if HAS_SPONDOOLIES
cgminer_SOURCES += driver-spondoolies.c driver-spondoolies.h \
		   mg_proto_parser.c mg_proto_parser.h
endif

if HAS_BAB
cgminer_SOURCES += driver-bab.c
endif

if HAS_AVALON2
cgminer_SOURCES += driver-avalon2.c driver-avalon2.h crc16.c crc.h
endif

if HAS_MINION
cgminer_SOURCES += driver-minion.c
endif

if HAS_ANT_S1
cgminer_SOURCES += driver-bitmain.c driver-bitmain.h
endif

if HAS_ANT_S2
cgminer_SOURCES += driver-bitmain.c driver-bitmain.h
endif

if HAS_MODMINER
cgminer_SOURCES += driver-modminer.c
bitstreamsdir = $(bindir)/bitstreams
dist_bitstreams_DATA = $(top_srcdir)/bitstreams/README
endif

if HAS_GRIDSEED
cgminer_SOURCES += driver-gridseed.c driver-gridseed.h
endif<|MERGE_RESOLUTION|>--- conflicted
+++ resolved
@@ -45,13 +45,11 @@
 
 cgminer_SOURCES	+= klist.h klist.c
 
-<<<<<<< HEAD
+cgminer_SOURCES	+= noncedup.c
+
 if HAS_SCRYPT
 cgminer_SOURCES += scrypt.c scrypt.h
 endif
-=======
-cgminer_SOURCES	+= noncedup.c
->>>>>>> 1afa1940
 
 if NEED_FPGAUTILS
 cgminer_SOURCES += fpgautils.c fpgautils.h
