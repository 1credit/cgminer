/*
 * Copyright 2012-2013 Andrew Smith
 * Copyright 2013-2014 Con Kolivas <kernel@kolivas.org>
 *
 * This program is free software; you can redistribute it and/or modify it
 * under the terms of the GNU General Public License as published by the Free
 * Software Foundation; either version 3 of the License, or (at your option)
 * any later version.  See COPYING for more details.
 */

#include "config.h"

#include <ctype.h>
#include <stdint.h>
#include <stdbool.h>

#include "logging.h"
#include "miner.h"
#include "usbutils.h"

static pthread_mutex_t cgusb_lock;
static pthread_mutex_t cgusbres_lock;
static cglock_t cgusb_fd_lock;
static cgtimer_t usb11_cgt;

#define NODEV(err) ((err) != LIBUSB_SUCCESS && (err) != LIBUSB_ERROR_TIMEOUT)

#define NOCONTROLDEV(err) ((err) < 0 && NODEV(err))

/*
 * WARNING - these assume DEVLOCK(cgpu, pstate) is called first and
 *  DEVUNLOCK(cgpu, pstate) in called in the same function with the same pstate
 *  given to DEVLOCK.
 *  You must call DEVUNLOCK(cgpu, pstate) before exiting the function or it will leave
 *  the thread Cancelability unrestored
 */
#define DEVWLOCK(cgpu, _pth_state) do { \
			pthread_setcancelstate(PTHREAD_CANCEL_DISABLE, &_pth_state); \
			cg_wlock(&cgpu->usbinfo.devlock); \
			} while (0)

#define DEVWUNLOCK(cgpu, _pth_state) do { \
			cg_wunlock(&cgpu->usbinfo.devlock); \
			pthread_setcancelstate(_pth_state, NULL); \
			} while (0)

#define DEVRLOCK(cgpu, _pth_state) do { \
			pthread_setcancelstate(PTHREAD_CANCEL_DISABLE, &_pth_state); \
			cg_rlock(&cgpu->usbinfo.devlock); \
			} while (0)

#define DEVRUNLOCK(cgpu, _pth_state) do { \
			cg_runlock(&cgpu->usbinfo.devlock); \
			pthread_setcancelstate(_pth_state, NULL); \
			} while (0)

#define USB_CONFIG 1

#define BITFURY_TIMEOUT_MS 999
#define DRILLBIT_TIMEOUT_MS 999
#define ICARUS_TIMEOUT_MS 999

// There is no windows version
#define ANT_S1_TIMEOUT_MS 200
#define ANT_S2_TIMEOUT_MS 200

#ifdef WIN32
#define BFLSC_TIMEOUT_MS 999
#define BITFORCE_TIMEOUT_MS 999
#define MODMINER_TIMEOUT_MS 999
#define AVALON_TIMEOUT_MS 999
#define KLONDIKE_TIMEOUT_MS 999
#define COINTERRA_TIMEOUT_MS 999
#define HASHFAST_TIMEOUT_MS 999
#define GRIDSEED_TIMEOUT_MS 999

/* The safety timeout we use, cancelling async transfers on windows that fail
 * to timeout on their own. */
#define WIN_CALLBACK_EXTRA 40
#define WIN_WRITE_CBEXTRA 5000
#else
#define BFLSC_TIMEOUT_MS 300
#define BITFORCE_TIMEOUT_MS 200
#define MODMINER_TIMEOUT_MS 100
#define AVALON_TIMEOUT_MS 200
#define KLONDIKE_TIMEOUT_MS 200
#define COINTERRA_TIMEOUT_MS 200
#define HASHFAST_TIMEOUT_MS 500
#define GRIDSEED_TIMEOUT_MS 200
#endif

#define USB_EPS(_intx, _epinfosx) { \
		.interface = _intx, \
		.ctrl_transfer = _intx, \
		.epinfo_count = ARRAY_SIZE(_epinfosx), \
		.epinfos = _epinfosx \
	}

#define USB_EPS_CTRL(_inty, _ctrlinty, _epinfosy) { \
		.interface = _inty, \
		.ctrl_transfer = _ctrlinty, \
		.epinfo_count = ARRAY_SIZE(_epinfosy), \
		.epinfos = _epinfosy \
	}

/* Linked list of all async transfers in progress. Protected by cgusb_fd_lock.
 * This allows us to not stop the usb polling thread till all are complete, and
 * to find cancellable transfers. */
static struct list_head ut_list;

#ifdef USE_BFLSC
// N.B. transfer size is 512 with USB2.0, but only 64 with USB1.1
static struct usb_epinfo bas_epinfos[] = {
	{ LIBUSB_TRANSFER_TYPE_BULK,	64,	EPI(1), 0, 0 },
	{ LIBUSB_TRANSFER_TYPE_BULK,	64,	EPO(2), 0, 0 }
};

static struct usb_intinfo bas_ints[] = {
	USB_EPS(0, bas_epinfos)
};
#endif

#ifdef USE_BITFORCE
// N.B. transfer size is 512 with USB2.0, but only 64 with USB1.1
static struct usb_epinfo bfl_epinfos[] = {
	{ LIBUSB_TRANSFER_TYPE_BULK,	64,	EPI(1), 0, 0 },
	{ LIBUSB_TRANSFER_TYPE_BULK,	64,	EPO(2), 0, 0 }
};

static struct usb_intinfo bfl_ints[] = {
	USB_EPS(0, bfl_epinfos)
};
#endif

#ifdef USE_BITFURY
static struct usb_epinfo bfu0_epinfos[] = {
	{ LIBUSB_TRANSFER_TYPE_INTERRUPT,	8,	EPI(2), 0, 0 }
};

static struct usb_epinfo bfu1_epinfos[] = {
	{ LIBUSB_TRANSFER_TYPE_BULK,	16,	EPI(3), 0, 0 },
	{ LIBUSB_TRANSFER_TYPE_BULK,	16,	EPO(4), 0, 0 }
};

/* Default to interface 1 */
static struct usb_intinfo bfu_ints[] = {
	USB_EPS(1,  bfu1_epinfos),
	USB_EPS(0,  bfu0_epinfos)
};

static struct usb_epinfo bxf0_epinfos[] = {
	{ LIBUSB_TRANSFER_TYPE_INTERRUPT,	8,	EPI(1), 0, 0 }
};

static struct usb_epinfo bxf1_epinfos[] = {
	{ LIBUSB_TRANSFER_TYPE_BULK,	64,	EPI(2), 0, 0 },
	{ LIBUSB_TRANSFER_TYPE_BULK,	64,	EPO(2), 0, 0 }
};

static struct usb_intinfo bxf_ints[] = {
	USB_EPS(1,  bxf1_epinfos),
	USB_EPS(0,  bxf0_epinfos)
};

static struct usb_epinfo nfu_epinfos[] = {
	{ LIBUSB_TRANSFER_TYPE_INTERRUPT,	64,	EPI(1), 0, 0 },
	{ LIBUSB_TRANSFER_TYPE_INTERRUPT,	64,	EPO(1), 0, 0 },
};

static struct usb_intinfo nfu_ints[] = {
	USB_EPS(0, nfu_epinfos)
};

static struct usb_epinfo bxm_epinfos[] = {
	{ LIBUSB_TRANSFER_TYPE_BULK,	512,	EPI(1), 0, 0 },
	{ LIBUSB_TRANSFER_TYPE_BULK,	512,	EPO(2), 0, 0 }
};

static struct usb_intinfo bxm_ints[] = {
	USB_EPS(0, bxm_epinfos)
};
#endif

#ifdef USE_DRILLBIT
// Drillbit Bitfury devices
static struct usb_epinfo drillbit_int_epinfos[] = {
	{ LIBUSB_TRANSFER_TYPE_INTERRUPT,	8,	EPI(3), 0, 0 }
};

static struct usb_epinfo drillbit_bulk_epinfos[] = {
	{ LIBUSB_TRANSFER_TYPE_BULK,	16,	EPI(1), 0, 0 },
	{ LIBUSB_TRANSFER_TYPE_BULK,	16,	EPO(2), 0, 0 },
};

/* Default to interface 1 */
static struct usb_intinfo drillbit_ints[] = {
	USB_EPS(1,  drillbit_bulk_epinfos),
	USB_EPS(0,  drillbit_int_epinfos)
};
#endif

#ifdef USE_HASHFAST
#include "driver-hashfast.h"

static struct usb_epinfo hfa0_epinfos[] = {
	{ LIBUSB_TRANSFER_TYPE_INTERRUPT,	8,	EPI(3), 0, 0 }
};

static struct usb_epinfo hfa1_epinfos[] = {
	{ LIBUSB_TRANSFER_TYPE_BULK,	64,	EPI(1), 0, 0 },
	{ LIBUSB_TRANSFER_TYPE_BULK,	64,	EPO(2), 0, 0 }
};

/* Default to interface 1 */
static struct usb_intinfo hfa_ints[] = {
	USB_EPS(1,  hfa1_epinfos),
	USB_EPS(0,  hfa0_epinfos)
};
#endif

#ifdef USE_MODMINER
static struct usb_epinfo mmq_epinfos[] = {
	{ LIBUSB_TRANSFER_TYPE_BULK,	64,	EPI(3), 0, 0 },
	{ LIBUSB_TRANSFER_TYPE_BULK,	64,	EPO(3), 0, 0 }
};

static struct usb_intinfo mmq_ints[] = {
	USB_EPS(1, mmq_epinfos)
};
#endif

#ifdef USE_AVALON
static struct usb_epinfo ava_epinfos[] = {
	{ LIBUSB_TRANSFER_TYPE_BULK,	64,	EPI(1), 0, 0 },
	{ LIBUSB_TRANSFER_TYPE_BULK,	64,	EPO(2), 0, 0 }
};

static struct usb_intinfo ava_ints[] = {
	USB_EPS(0, ava_epinfos)
};
#endif

#ifdef USE_KLONDIKE
static struct usb_epinfo kln_epinfos[] = {
	{ LIBUSB_TRANSFER_TYPE_BULK,	64,	EPI(1), 0, 0 },
	{ LIBUSB_TRANSFER_TYPE_BULK,	64,	EPO(1), 0, 0 }
};

static struct usb_intinfo kln_ints[] = {
	USB_EPS(0, kln_epinfos)
};

static struct usb_epinfo kli0_epinfos[] = {
	{ LIBUSB_TRANSFER_TYPE_INTERRUPT, 8,	EPI(1), 0, 0 }
};

static struct usb_epinfo kli1_epinfos[] = {
	{ LIBUSB_TRANSFER_TYPE_BULK,	64,	EPI(2), 0, 0 },
	{ LIBUSB_TRANSFER_TYPE_BULK,	64,	EPO(2), 0, 0 }
};

static struct usb_intinfo kli_ints[] = {
	USB_EPS(1, kli1_epinfos),
	USB_EPS(0, kli0_epinfos)
};
#endif

#ifdef USE_ICARUS
static struct usb_epinfo ica_epinfos[] = {
	{ LIBUSB_TRANSFER_TYPE_BULK,	64,	EPI(3), 0, 0 },
	{ LIBUSB_TRANSFER_TYPE_BULK,	64,	EPO(2), 0, 0 }
};

static struct usb_intinfo ica_ints[] = {
	USB_EPS(0, ica_epinfos)
};

static struct usb_epinfo amu_epinfos[] = {
	{ LIBUSB_TRANSFER_TYPE_BULK,	64,	EPI(1), 0, 0 },
	{ LIBUSB_TRANSFER_TYPE_BULK,	64,	EPO(1), 0, 0 }
};

static struct usb_intinfo amu_ints[] = {
	USB_EPS(0, amu_epinfos)
};

static struct usb_epinfo llt_epinfos[] = {
	{ LIBUSB_TRANSFER_TYPE_BULK,	64,	EPI(1), 0, 0 },
	{ LIBUSB_TRANSFER_TYPE_BULK,	64,	EPO(2), 0, 0 }
};

static struct usb_intinfo llt_ints[] = {
	USB_EPS(0, llt_epinfos)
};

static struct usb_epinfo cmr1_epinfos[] = {
	{ LIBUSB_TRANSFER_TYPE_BULK,	64,	EPI(1), 0, 0 },
	{ LIBUSB_TRANSFER_TYPE_BULK,	64,	EPO(2), 0, 0 }
};

static struct usb_intinfo cmr1_ints[] = {
	USB_EPS(0, cmr1_epinfos)
};

static struct usb_epinfo cmr2_epinfos0[] = {
	{ LIBUSB_TRANSFER_TYPE_BULK,	64,	EPI(1), 0, 0 },
	{ LIBUSB_TRANSFER_TYPE_BULK,	64,	EPO(2), 0, 0 }
};
static struct usb_epinfo cmr2_epinfos1[] = {
	{ LIBUSB_TRANSFER_TYPE_BULK,	64,	EPI(3), 0, 0 },
	{ LIBUSB_TRANSFER_TYPE_BULK,	64,	EPO(4), 0, 0 },
};
static struct usb_epinfo cmr2_epinfos2[] = {
	{ LIBUSB_TRANSFER_TYPE_BULK,	64,	EPI(5), 0, 0 },
	{ LIBUSB_TRANSFER_TYPE_BULK,	64,	EPO(6), 0, 0 },
};
static struct usb_epinfo cmr2_epinfos3[] = {
	{ LIBUSB_TRANSFER_TYPE_BULK,	64,	EPI(7), 0, 0 },
	{ LIBUSB_TRANSFER_TYPE_BULK,	64,	EPO(8), 0, 0 }
};

static struct usb_intinfo cmr2_ints[] = {
	USB_EPS_CTRL(0, 1, cmr2_epinfos0),
	USB_EPS_CTRL(1, 2, cmr2_epinfos1),
	USB_EPS_CTRL(2, 3, cmr2_epinfos2),
	USB_EPS_CTRL(3, 4, cmr2_epinfos3)
};
#endif

#ifdef USE_COINTERRA
static struct usb_epinfo cointerra_epinfos[] = {
	{ LIBUSB_TRANSFER_TYPE_BULK,	64,	EPI(1), 0, 0 },
	{ LIBUSB_TRANSFER_TYPE_BULK,	64,	EPO(1), 0, 0 }
};

static struct usb_intinfo cointerra_ints[] = {
	USB_EPS(0, cointerra_epinfos)
};
#endif

#ifdef USE_ANT_S1
static struct usb_epinfo ants1_epinfos[] = {
	{ LIBUSB_TRANSFER_TYPE_BULK,	64,	EPI(1), 0, 0 },
	{ LIBUSB_TRANSFER_TYPE_BULK,	64,	EPO(1), 0, 0 }
};

static struct usb_intinfo ants1_ints[] = {
	USB_EPS(0, ants1_epinfos)
};
#endif

<<<<<<< HEAD
#ifdef USE_GRIDSEED
static struct usb_epinfo gsd_epinfos[] = {
//	{ LIBUSB_TRANSFER_TYPE_INTERRUPT,	8,	EPI(2), 0, 0 },
	{ LIBUSB_TRANSFER_TYPE_BULK,	64,	EPI(1), 0, 0 },
	{ LIBUSB_TRANSFER_TYPE_BULK,	64,	EPO(3), 0, 0 }
};

static struct usb_intinfo gsd_ints[] = {
	USB_EPS(1, gsd_epinfos)
};

static struct usb_epinfo gsd1_epinfos[] = {
=======
#ifdef USE_ANT_S2
static struct usb_epinfo ants2_epinfos[] = {
>>>>>>> 1afa1940
	{ LIBUSB_TRANSFER_TYPE_BULK,	64,	EPI(1), 0, 0 },
	{ LIBUSB_TRANSFER_TYPE_BULK,	64,	EPO(1), 0, 0 }
};

<<<<<<< HEAD
static struct usb_intinfo gsd1_ints[] = {
	USB_EPS(0, gsd1_epinfos)
};

static struct usb_epinfo gsd2_epinfos[] = {
	{ LIBUSB_TRANSFER_TYPE_BULK,	512,	EPI(1), 0, 0 },
	{ LIBUSB_TRANSFER_TYPE_BULK,	512,	EPO(2), 0, 0 }
};

static struct usb_intinfo gsd2_ints[] = {
	USB_EPS(0, gsd2_epinfos)
};

static struct usb_epinfo gsd3_epinfos[] = {
	{ LIBUSB_TRANSFER_TYPE_BULK,	64,	EPI(3), 0, 0 },
	{ LIBUSB_TRANSFER_TYPE_BULK,	64,	EPO(2), 0, 0 }
};

static struct usb_intinfo gsd3_ints[] = {
	USB_EPS(0, gsd3_epinfos)
=======
static struct usb_intinfo ants2_ints[] = {
	USB_EPS(0, ants2_epinfos)
>>>>>>> 1afa1940
};
#endif

#define IDVENDOR_FTDI 0x0403

#define INTINFO(_ints) \
		.intinfo_count = ARRAY_SIZE(_ints), \
		.intinfos = _ints

#define USBEP(_usbdev, _intinfo, _epinfo) (_usbdev->found->intinfos[_intinfo].epinfos[_epinfo].ep)
#define THISIF(_found, _this) (_found->intinfos[_this].interface)
#define USBIF(_usbdev, _this) THISIF(_usbdev->found, _this)

// TODO: Add support for (at least) Isochronous endpoints
static struct usb_find_devices find_dev[] = {
#ifdef USE_BFLSC
	{
		.drv = DRIVER_bflsc,
		.name = "BAS",
		.ident = IDENT_BAS,
		.idVendor = IDVENDOR_FTDI,
		.idProduct = 0x6014,
		//.iManufacturer = "Butterfly Labs",
		.iProduct = "BitFORCE SHA256 SC",
		.config = 1,
		.timeout = BFLSC_TIMEOUT_MS,
		.latency = LATENCY_STD,
		INTINFO(bas_ints) },
#endif
#ifdef USE_BITFORCE
	{
		.drv = DRIVER_bitforce,
		.name = "BFL",
		.ident = IDENT_BFL,
		.idVendor = IDVENDOR_FTDI,
		.idProduct = 0x6014,
		.iManufacturer = "Butterfly Labs Inc.",
		.iProduct = "BitFORCE SHA256",
		.config = 1,
		.timeout = BITFORCE_TIMEOUT_MS,
		.latency = LATENCY_STD,
		INTINFO(bfl_ints) },
#endif
#ifdef USE_BITFURY
	{
		.drv = DRIVER_bitfury,
		.name = "BF1",
		.ident = IDENT_BF1,
		.idVendor = 0x03eb,
		.idProduct = 0x204b,
		.config = 1,
		.timeout = BITFURY_TIMEOUT_MS,
		.latency = LATENCY_UNUSED,
		//.iManufacturer = "BPMC",
		.iProduct = "Bitfury BF1",
		INTINFO(bfu_ints)
	},
	{
		.drv = DRIVER_bitfury,
		.name = "BXF",
		.ident = IDENT_BXF,
		.idVendor = 0x198c,
		.idProduct = 0xb1f1,
		.config = 1,
		.timeout = BITFURY_TIMEOUT_MS,
		.latency = LATENCY_UNUSED,
		.iManufacturer = "c-scape",
		.iProduct = "bi?fury",
		INTINFO(bxf_ints)
	},
	{
		.drv = DRIVER_bitfury,
		.name = "OSM",
		.ident = IDENT_OSM,
		.idVendor = 0x198c,
		.idProduct = 0xb1f1,
		.config = 1,
		.timeout = BITFURY_TIMEOUT_MS,
		.latency = LATENCY_UNUSED,
		.iManufacturer = "c-scape",
		.iProduct = "OneString",
		INTINFO(bxf_ints)
	},
	{
		.drv = DRIVER_bitfury,
		.name = "NFU",
		.ident = IDENT_NFU,
		.idVendor = 0x04d8,
		.idProduct = 0x00de,
		.config = 1,
		.timeout = BITFURY_TIMEOUT_MS,
		.latency = LATENCY_UNUSED,
		INTINFO(nfu_ints)
	},
	{
		.drv = DRIVER_bitfury,
		.name = "BXM",
		.ident = IDENT_BXM,
		.idVendor = 0x0403,
		.idProduct = 0x6014,
		.config = 1,
		.timeout = BITFURY_TIMEOUT_MS,
		.latency = LATENCY_UNUSED,
		INTINFO(bxm_ints)
	},
#endif
#ifdef USE_DRILLBIT
	{
		.drv = DRIVER_drillbit,
		.name = "DRB",
		.ident = IDENT_DRB,
		.idVendor = 0x03eb,
		.idProduct = 0x2404,
		.config = 1,
		.timeout = DRILLBIT_TIMEOUT_MS,
		.latency = LATENCY_UNUSED,
		.iManufacturer = "Drillbit Systems",
		.iProduct = NULL, /* Can be Thumb or Eight, same driver */
		INTINFO(drillbit_ints)
	},
#endif
#ifdef USE_MODMINER
	{
		.drv = DRIVER_modminer,
		.name = "MMQ",
		.ident = IDENT_MMQ,
		.idVendor = 0x1fc9,
		.idProduct = 0x0003,
		.config = 1,
		.timeout = MODMINER_TIMEOUT_MS,
		.latency = LATENCY_UNUSED,
		INTINFO(mmq_ints) },
#endif
#ifdef USE_AVALON
	{
		.drv = DRIVER_avalon,
		.name = "BTB",
		.ident = IDENT_BTB,
		.idVendor = IDVENDOR_FTDI,
		.idProduct = 0x6001,
		.iManufacturer = "Burnin Electronics",
		.iProduct = "BitBurner",
		.config = 1,
		.timeout = AVALON_TIMEOUT_MS,
		.latency = 10,
		INTINFO(ava_ints) },
	{
		.drv = DRIVER_avalon,
		.name = "BBF",
		.ident = IDENT_BBF,
		.idVendor = IDVENDOR_FTDI,
		.idProduct = 0x6001,
		.iManufacturer = "Burnin Electronics",
		.iProduct = "BitBurner Fury",
		.config = 1,
		.timeout = AVALON_TIMEOUT_MS,
		.latency = 10,
		INTINFO(ava_ints) },
	{
		.drv = DRIVER_avalon,
		.name = "AVA",
		.ident = IDENT_AVA,
		.idVendor = IDVENDOR_FTDI,
		.idProduct = 0x6001,
		.config = 1,
		.timeout = AVALON_TIMEOUT_MS,
		.latency = 10,
		INTINFO(ava_ints) },
#endif
#ifdef USE_HASHFAST
	{
		.drv = DRIVER_hashfast,
		.name = "HFA",
		.ident = IDENT_HFA,
		.idVendor = HF_USB_VENDOR_ID,
		.idProduct = HF_USB_PRODUCT_ID_G1,
		.iManufacturer = "HashFast LLC",
		.iProduct = "M1 Module",
		.config = 1,
		.timeout = HASHFAST_TIMEOUT_MS,
		.latency = LATENCY_UNUSED,
		INTINFO(hfa_ints) },
#endif
#ifdef USE_KLONDIKE
	{
		.drv = DRIVER_klondike,
		.name = "KLN",
		.ident = IDENT_KLN,
		.idVendor = 0x04D8,
		.idProduct = 0xF60A,
		.config = 1,
		.timeout = KLONDIKE_TIMEOUT_MS,
		.latency = 10,
		INTINFO(kln_ints) },
	{
		.drv = DRIVER_klondike,
		.name = "KLI",
		.ident = IDENT_KLN,
		.idVendor = 0x04D8,
		.idProduct = 0xF60A,
		.config = 1,
		.timeout = KLONDIKE_TIMEOUT_MS,
		.latency = 10,
		INTINFO(kli_ints) },
#endif
#ifdef USE_ICARUS
	{
		.drv = DRIVER_icarus,
		.name = "ICA",
		.ident = IDENT_ICA,
		.idVendor = 0x067b,
		.idProduct = 0x2303,
		.config = 1,
		.timeout = ICARUS_TIMEOUT_MS,
		.latency = LATENCY_UNUSED,
		INTINFO(ica_ints) },
	{
		.drv = DRIVER_icarus,
		.name = "AMU",
		.ident = IDENT_AMU,
		.idVendor = 0x10c4,
		.idProduct = 0xea60,
		.config = 1,
		.timeout = ICARUS_TIMEOUT_MS,
		.latency = LATENCY_UNUSED,
		INTINFO(amu_ints) },
	{
		.drv = DRIVER_icarus,
		.name = "ANU",
		.ident = IDENT_ANU,
		.idVendor = 0x10c4,
		.idProduct = 0xea60,
		.config = 1,
		.timeout = ICARUS_TIMEOUT_MS,
		.latency = LATENCY_UNUSED,
		INTINFO(amu_ints) },
	{
		.drv = DRIVER_icarus,
		.name = "BLT",
		.ident = IDENT_BLT,
		.idVendor = IDVENDOR_FTDI,
		.idProduct = 0x6001,
		.iProduct = "FT232R USB UART",
		.config = 1,
		.timeout = ICARUS_TIMEOUT_MS,
		.latency = LATENCY_STD,
		INTINFO(llt_ints) },
	// For any that don't match the above "BLT"
	{
		.drv = DRIVER_icarus,
		.name = "LLT",
		.ident = IDENT_LLT,
		.idVendor = IDVENDOR_FTDI,
		.idProduct = 0x6001,
		.config = 1,
		.timeout = ICARUS_TIMEOUT_MS,
		.latency = LATENCY_STD,
		INTINFO(llt_ints) },
	{
		.drv = DRIVER_icarus,
		.name = "CMR",
		.ident = IDENT_CMR1,
		.idVendor = IDVENDOR_FTDI,
		.idProduct = 0x6014,
		.iProduct = "Cairnsmore1",
		.config = 1,
		.timeout = ICARUS_TIMEOUT_MS,
		.latency = LATENCY_STD,
		INTINFO(cmr1_ints) },
	{
		.drv = DRIVER_icarus,
		.name = "CMR",
		.ident = IDENT_CMR2,
		.idVendor = IDVENDOR_FTDI,
		.idProduct = 0x8350,
		.iProduct = "Cairnsmore1",
		.config = 1,
		.timeout = ICARUS_TIMEOUT_MS,
		.latency = LATENCY_STD,
		INTINFO(cmr2_ints) },
#endif
#ifdef USE_COINTERRA
	{
		.drv = DRIVER_cointerra,
		.name = "CTA",
		.ident = IDENT_CTA,
		.idVendor = 0x1cbe,
		.idProduct = 0x0003,
		.config = 1,
		.timeout = COINTERRA_TIMEOUT_MS,
		.latency = LATENCY_STD,
		INTINFO(cointerra_ints) },
#endif
#ifdef USE_ANT_S1
	{
		.drv = DRIVER_ants1,
		.name = "ANT",
		.ident = IDENT_ANT,
		.idVendor = 0x4254,
		.idProduct = 0x4153,
		.config = 1,
		.timeout = ANT_S1_TIMEOUT_MS,
		.latency = LATENCY_ANTS1,
		INTINFO(ants1_ints) },
#endif
<<<<<<< HEAD
#ifdef USE_GRIDSEED
	{
		.drv = DRIVER_gridseed,
		.name = "GSD",
		.ident = IDENT_GSD,
		.idVendor = 0x0483,
		.idProduct = 0x5740,
		.iManufacturer = "STMicroelectronics",
		.iProduct = "STM32 Virtual COM Port  ",
		.config = 1,
		.timeout = GRIDSEED_TIMEOUT_MS,
		.latency = LATENCY_STD,
		INTINFO(gsd_ints) },
	{
		.drv = DRIVER_gridseed,
		.name = "GSD",
		.ident = IDENT_GSD1,
		.idVendor = 0x10c4,
		.idProduct = 0xea60,
		.iProduct = "CP2102 USB to UART Bridge Controller",
		.config = 1,
		.timeout = GRIDSEED_TIMEOUT_MS,
		.latency = LATENCY_STD,
		INTINFO(gsd1_ints) },
	{
		.drv = DRIVER_gridseed,
		.name = "GSD",
		.ident = IDENT_GSD2,
		.idVendor = IDVENDOR_FTDI,
		.idProduct = 0x6010,
		.iProduct = "Dual RS232-HS",
		.config = 1,
		.timeout = GRIDSEED_TIMEOUT_MS,
		.latency = LATENCY_STD,
		INTINFO(gsd2_ints) },
	{
		.drv = DRIVER_gridseed,
		.name = "GSD",
		.ident = IDENT_GSD3,
		.idVendor = 0x067b,
		.idProduct = 0x2303,
		.iProduct = "USB-Serial Controller",
		.config = 1,
		.timeout = GRIDSEED_TIMEOUT_MS,
		.latency = LATENCY_STD,
		INTINFO(gsd3_ints) },
=======
#ifdef USE_ANT_S2
	{
		.drv = DRIVER_ants1,
		.name = "AS2",
		.ident = IDENT_AS2,
		.idVendor = 0x4254,
		.idProduct = 0x4153,
		.config = 1,
		.timeout = ANT_S2_TIMEOUT_MS,
		.latency = LATENCY_ANTS2,
		INTINFO(ants2_ints) },
>>>>>>> 1afa1940
#endif
	{ DRIVER_MAX, NULL, 0, 0, 0, NULL, NULL, 0, 0, 0, 0, NULL }
};

#define STRBUFLEN 256
static const char *BLANK = "";
static const char *space = " ";
static const char *nodatareturned = "no data returned ";

#if 0 // enable USBDEBUG - only during development testing
 static const char *debug_true_str = "true";
 static const char *debug_false_str = "false";
 static const char *nodevstr = "=NODEV";
 #define bool_str(boo) ((boo) ? debug_true_str : debug_false_str)
 #define isnodev(err) (NODEV(err) ? nodevstr : BLANK)
 #define USBDEBUG(fmt, ...) applog(LOG_WARNING, fmt, ##__VA_ARGS__)
#else
 #define USBDEBUG(fmt, ...)
#endif

// For device limits by driver
static struct driver_count {
	int count;
	int limit;
} drv_count[DRIVER_MAX];

// For device limits by list of bus/dev
static struct usb_busdev {
	int bus_number;
	int device_address;
#ifdef WIN32
	void *resource1;
	void *resource2;
#else
	int fd;
#endif
} *busdev;

static int busdev_count = 0;

// Total device limit
static int total_count = 0;
static int total_limit = 999999;

struct usb_in_use_list {
	struct usb_busdev in_use;
	struct usb_in_use_list *prev;
	struct usb_in_use_list *next;
};

// List of in use devices
static struct usb_in_use_list *in_use_head = NULL;
static struct usb_in_use_list *blacklist_head = NULL;

struct resource_work {
	bool lock;
	const char *dname;
	uint8_t bus_number;
	uint8_t device_address;
	struct resource_work *next;
};

// Pending work for the reslock thread
struct resource_work *res_work_head = NULL;

struct resource_reply {
	uint8_t bus_number;
	uint8_t device_address;
	bool got;
	struct resource_reply *next;
};

// Replies to lock requests
struct resource_reply *res_reply_head = NULL;

// Some stats need to always be defined
#define SEQ0 0
#define SEQ1 1

// NONE must be 0 - calloced
#define MODE_NONE 0
#define MODE_CTRL_READ (1 << 0)
#define MODE_CTRL_WRITE (1 << 1)
#define MODE_BULK_READ (1 << 2)
#define MODE_BULK_WRITE (1 << 3)

// Set this to 0 to remove stats processing
#define DO_USB_STATS 1

static bool stats_initialised = false;

#if DO_USB_STATS

#define MODE_SEP_STR "+"
#define MODE_NONE_STR "X"
#define MODE_CTRL_READ_STR "cr"
#define MODE_CTRL_WRITE_STR "cw"
#define MODE_BULK_READ_STR "br"
#define MODE_BULK_WRITE_STR "bw"

// One for each CMD, TIMEOUT, ERROR
struct cg_usb_stats_item {
	uint64_t count;
	double total_delay;
	double min_delay;
	double max_delay;
	struct timeval first;
	struct timeval last;
};

#define CMD_CMD 0
#define CMD_TIMEOUT 1
#define CMD_ERROR 2

// One for each C_CMD
struct cg_usb_stats_details {
	int seq;
	uint32_t modes;
	struct cg_usb_stats_item item[CMD_ERROR+1];
};

// One for each device
struct cg_usb_stats {
	char *name;
	int device_id;
	struct cg_usb_stats_details *details;
};

static struct cg_usb_stats *usb_stats = NULL;
static int next_stat = USB_NOSTAT;

#define SECTOMS(s) ((int)((s) * 1000))

#define USB_STATS(sgpu_, sta_, fin_, err_, mode_, cmd_, seq_, tmo_) \
		stats(sgpu_, sta_, fin_, err_, mode_, cmd_, seq_, tmo_)
#define STATS_TIMEVAL(tv_) cgtime(tv_)
#define USB_REJECT(sgpu_, mode_) rejected_inc(sgpu_, mode_)

#else
#define USB_STATS(sgpu_, sta_, fin_, err_, mode_, cmd_, seq_, tmo_)
#define STATS_TIMEVAL(tv_)
#define USB_REJECT(sgpu_, mode_)

#endif // DO_USB_STATS

/* Create usb_commands array from USB_PARSE_COMMANDS macro in usbutils.h */
char *usb_commands[] = {
	USB_PARSE_COMMANDS(JUMPTABLE)
	"Null"
};

#ifdef EOL
#undef EOL
#endif
#define EOL "\n"

static const char *DESDEV = "Device";
static const char *DESCON = "Config";
static const char *DESSTR = "String";
static const char *DESINT = "Interface";
static const char *DESEP = "Endpoint";
static const char *DESHID = "HID";
static const char *DESRPT = "Report";
static const char *DESPHY = "Physical";
static const char *DESHUB = "Hub";

static const char *EPIN = "In: ";
static const char *EPOUT = "Out: ";
static const char *EPX = "?: ";

static const char *CONTROL = "Control";
static const char *ISOCHRONOUS_X = "Isochronous+?";
static const char *ISOCHRONOUS_N_X = "Isochronous+None+?";
static const char *ISOCHRONOUS_N_D = "Isochronous+None+Data";
static const char *ISOCHRONOUS_N_F = "Isochronous+None+Feedback";
static const char *ISOCHRONOUS_N_I = "Isochronous+None+Implicit";
static const char *ISOCHRONOUS_A_X = "Isochronous+Async+?";
static const char *ISOCHRONOUS_A_D = "Isochronous+Async+Data";
static const char *ISOCHRONOUS_A_F = "Isochronous+Async+Feedback";
static const char *ISOCHRONOUS_A_I = "Isochronous+Async+Implicit";
static const char *ISOCHRONOUS_D_X = "Isochronous+Adaptive+?";
static const char *ISOCHRONOUS_D_D = "Isochronous+Adaptive+Data";
static const char *ISOCHRONOUS_D_F = "Isochronous+Adaptive+Feedback";
static const char *ISOCHRONOUS_D_I = "Isochronous+Adaptive+Implicit";
static const char *ISOCHRONOUS_S_X = "Isochronous+Sync+?";
static const char *ISOCHRONOUS_S_D = "Isochronous+Sync+Data";
static const char *ISOCHRONOUS_S_F = "Isochronous+Sync+Feedback";
static const char *ISOCHRONOUS_S_I = "Isochronous+Sync+Implicit";
static const char *BULK = "Bulk";
static const char *INTERRUPT = "Interrupt";
static const char *UNKNOWN = "Unknown";

static const char *destype(uint8_t bDescriptorType)
{
	switch (bDescriptorType) {
		case LIBUSB_DT_DEVICE:
			return DESDEV;
		case LIBUSB_DT_CONFIG:
			return DESCON;
		case LIBUSB_DT_STRING:
			return DESSTR;
		case LIBUSB_DT_INTERFACE:
			return DESINT;
		case LIBUSB_DT_ENDPOINT:
			return DESEP;
		case LIBUSB_DT_HID:
			return DESHID;
		case LIBUSB_DT_REPORT:
			return DESRPT;
		case LIBUSB_DT_PHYSICAL:
			return DESPHY;
		case LIBUSB_DT_HUB:
			return DESHUB;
	}
	return UNKNOWN;
}

static const char *epdir(uint8_t bEndpointAddress)
{
	switch (bEndpointAddress & LIBUSB_ENDPOINT_DIR_MASK) {
		case LIBUSB_ENDPOINT_IN:
			return EPIN;
		case LIBUSB_ENDPOINT_OUT:
			return EPOUT;
	}
	return EPX;
}

static const char *epatt(uint8_t bmAttributes)
{
	switch(bmAttributes & LIBUSB_TRANSFER_TYPE_MASK) {
		case LIBUSB_TRANSFER_TYPE_CONTROL:
			return CONTROL;
		case LIBUSB_TRANSFER_TYPE_BULK:
			return BULK;
		case LIBUSB_TRANSFER_TYPE_INTERRUPT:
			return INTERRUPT;
		case LIBUSB_TRANSFER_TYPE_ISOCHRONOUS:
			switch(bmAttributes & LIBUSB_ISO_SYNC_TYPE_MASK) {
				case LIBUSB_ISO_SYNC_TYPE_NONE:
					switch(bmAttributes & LIBUSB_ISO_USAGE_TYPE_MASK) {
						case LIBUSB_ISO_USAGE_TYPE_DATA:
							return ISOCHRONOUS_N_D;
						case LIBUSB_ISO_USAGE_TYPE_FEEDBACK:
							return ISOCHRONOUS_N_F;
						case LIBUSB_ISO_USAGE_TYPE_IMPLICIT:
							return ISOCHRONOUS_N_I;
					}
					return ISOCHRONOUS_N_X;
				case LIBUSB_ISO_SYNC_TYPE_ASYNC:
					switch(bmAttributes & LIBUSB_ISO_USAGE_TYPE_MASK) {
						case LIBUSB_ISO_USAGE_TYPE_DATA:
							return ISOCHRONOUS_A_D;
						case LIBUSB_ISO_USAGE_TYPE_FEEDBACK:
							return ISOCHRONOUS_A_F;
						case LIBUSB_ISO_USAGE_TYPE_IMPLICIT:
							return ISOCHRONOUS_A_I;
					}
					return ISOCHRONOUS_A_X;
				case LIBUSB_ISO_SYNC_TYPE_ADAPTIVE:
					switch(bmAttributes & LIBUSB_ISO_USAGE_TYPE_MASK) {
						case LIBUSB_ISO_USAGE_TYPE_DATA:
							return ISOCHRONOUS_D_D;
						case LIBUSB_ISO_USAGE_TYPE_FEEDBACK:
							return ISOCHRONOUS_D_F;
						case LIBUSB_ISO_USAGE_TYPE_IMPLICIT:
							return ISOCHRONOUS_D_I;
					}
					return ISOCHRONOUS_D_X;
				case LIBUSB_ISO_SYNC_TYPE_SYNC:
					switch(bmAttributes & LIBUSB_ISO_USAGE_TYPE_MASK) {
						case LIBUSB_ISO_USAGE_TYPE_DATA:
							return ISOCHRONOUS_S_D;
						case LIBUSB_ISO_USAGE_TYPE_FEEDBACK:
							return ISOCHRONOUS_S_F;
						case LIBUSB_ISO_USAGE_TYPE_IMPLICIT:
							return ISOCHRONOUS_S_I;
					}
					return ISOCHRONOUS_S_X;
			}
			return ISOCHRONOUS_X;
	}

	return UNKNOWN;
}

static void append(char **buf, char *append, size_t *off, size_t *len)
{
	int new = strlen(append);
	if ((new + *off) >= *len)
	{
		*len *= 2;
		*buf = realloc(*buf, *len);
		if (unlikely(!*buf))
			quit(1, "USB failed to realloc append");
	}

	strcpy(*buf + *off, append);
	*off += new;
}

static bool setgetdes(ssize_t count, libusb_device *dev, struct libusb_device_handle *handle, struct libusb_config_descriptor **config, int cd, char **buf, size_t *off, size_t *len)
{
	char tmp[512];
	int err;

	err = libusb_set_configuration(handle, cd);
	if (err) {
		snprintf(tmp, sizeof(tmp), EOL "  ** dev %d: Failed to set config descriptor to %d, err %d",
				(int)count, cd, err);
		append(buf, tmp, off, len);
		return false;
	}

	err = libusb_get_active_config_descriptor(dev, config);
	if (err) {
		snprintf(tmp, sizeof(tmp), EOL "  ** dev %d: Failed to get active config descriptor set to %d, err %d",
				(int)count, cd, err);
		append(buf, tmp, off, len);
		return false;
	}

	snprintf(tmp, sizeof(tmp), EOL "  ** dev %d: Set & Got active config descriptor to %d, err %d",
			(int)count, cd, err);
	append(buf, tmp, off, len);
	return true;
}

static void usb_full(ssize_t *count, libusb_device *dev, char **buf, size_t *off, size_t *len, int level)
{
	struct libusb_device_descriptor desc;
	uint8_t bus_number;
	uint8_t device_address;
	struct libusb_device_handle *handle;
	struct libusb_config_descriptor *config;
	const struct libusb_interface_descriptor *idesc;
	const struct libusb_endpoint_descriptor *epdesc;
	unsigned char man[STRBUFLEN+1];
	unsigned char prod[STRBUFLEN+1];
	unsigned char ser[STRBUFLEN+1];
	char tmp[512];
	int err, i, j, k;

	err = libusb_get_device_descriptor(dev, &desc);
	if (opt_usb_list_all && err) {
		snprintf(tmp, sizeof(tmp), EOL ".USB dev %d: Failed to get descriptor, err %d",
					(int)(++(*count)), err);
		append(buf, tmp, off, len);
		return;
	}

	bus_number = libusb_get_bus_number(dev);
	device_address = libusb_get_device_address(dev);

	if (!opt_usb_list_all) {
		bool known = false;

		for (i = 0; find_dev[i].drv != DRIVER_MAX; i++)
			if ((find_dev[i].idVendor == desc.idVendor) &&
			    (find_dev[i].idProduct == desc.idProduct)) {
				known = true;
				break;
			}

		if (!known)
			return;
	}

	(*count)++;

	if (level == 0) {
		snprintf(tmp, sizeof(tmp), EOL ".USB dev %d: Bus %d Device %d ID: %04x:%04x",
				(int)(*count), (int)bus_number, (int)device_address,
				desc.idVendor, desc.idProduct);
	} else {
		snprintf(tmp, sizeof(tmp), EOL ".USB dev %d: Bus %d Device %d Device Descriptor:" EOL "\tLength: %d" EOL
			"\tDescriptor Type: %s" EOL "\tUSB: %04x" EOL "\tDeviceClass: %d" EOL
			"\tDeviceSubClass: %d" EOL "\tDeviceProtocol: %d" EOL "\tMaxPacketSize0: %d" EOL
			"\tidVendor: %04x" EOL "\tidProduct: %04x" EOL "\tDeviceRelease: %x" EOL
			"\tNumConfigurations: %d",
				(int)(*count), (int)bus_number, (int)device_address,
				(int)(desc.bLength), destype(desc.bDescriptorType),
				desc.bcdUSB, (int)(desc.bDeviceClass), (int)(desc.bDeviceSubClass),
				(int)(desc.bDeviceProtocol), (int)(desc.bMaxPacketSize0),
				desc.idVendor, desc.idProduct, desc.bcdDevice,
				(int)(desc.bNumConfigurations));
	}
	append(buf, tmp, off, len);

	err = libusb_open(dev, &handle);
	if (err) {
		snprintf(tmp, sizeof(tmp), EOL "  ** dev %d: Failed to open, err %d", (int)(*count), err);
		append(buf, tmp, off, len);
		return;
	}

	err = libusb_get_string_descriptor_ascii(handle, desc.iManufacturer, man, STRBUFLEN);
	if (err < 0)
		snprintf((char *)man, sizeof(man), "** err:(%d) %s", err, libusb_error_name(err));

	err = libusb_get_string_descriptor_ascii(handle, desc.iProduct, prod, STRBUFLEN);
	if (err < 0)
		snprintf((char *)prod, sizeof(prod), "** err:(%d) %s", err, libusb_error_name(err));

	if (level == 0) {
		libusb_close(handle);
		snprintf(tmp, sizeof(tmp), EOL "  Manufacturer: '%s'" EOL "  Product: '%s'", man, prod);
		append(buf, tmp, off, len);
		return;
	}

	if (libusb_kernel_driver_active(handle, 0) == 1) {
		snprintf(tmp, sizeof(tmp), EOL "   * dev %d: kernel attached", (int)(*count));
		append(buf, tmp, off, len);
	}

	err = libusb_get_active_config_descriptor(dev, &config);
	if (err) {
		if (!setgetdes(*count, dev, handle, &config, 1, buf, off, len)
		&&  !setgetdes(*count, dev, handle, &config, 0, buf, off, len)) {
			libusb_close(handle);
			snprintf(tmp, sizeof(tmp), EOL "  ** dev %d: Failed to set config descriptor to %d or %d",
					(int)(*count), 1, 0);
			append(buf, tmp, off, len);
			return;
		}
	}

	snprintf(tmp, sizeof(tmp), EOL "     dev %d: Active Config:" EOL "\tDescriptorType: %s" EOL
			"\tNumInterfaces: %d" EOL "\tConfigurationValue: %d" EOL
			"\tAttributes: %d" EOL "\tMaxPower: %d",
				(int)(*count), destype(config->bDescriptorType),
				(int)(config->bNumInterfaces), (int)(config->iConfiguration),
				(int)(config->bmAttributes), (int)(config->MaxPower));
	append(buf, tmp, off, len);

	for (i = 0; i < (int)(config->bNumInterfaces); i++) {
		for (j = 0; j < config->interface[i].num_altsetting; j++) {
			idesc = &(config->interface[i].altsetting[j]);

			snprintf(tmp, sizeof(tmp), EOL "     _dev %d: Interface Descriptor %d:" EOL
					"\tDescriptorType: %s" EOL "\tInterfaceNumber: %d" EOL
					"\tNumEndpoints: %d" EOL "\tInterfaceClass: %d" EOL
					"\tInterfaceSubClass: %d" EOL "\tInterfaceProtocol: %d",
						(int)(*count), j, destype(idesc->bDescriptorType),
						(int)(idesc->bInterfaceNumber),
						(int)(idesc->bNumEndpoints),
						(int)(idesc->bInterfaceClass),
						(int)(idesc->bInterfaceSubClass),
						(int)(idesc->bInterfaceProtocol));
			append(buf, tmp, off, len);

			for (k = 0; k < (int)(idesc->bNumEndpoints); k++) {
				epdesc = &(idesc->endpoint[k]);

				snprintf(tmp, sizeof(tmp), EOL "     __dev %d: Interface %d Endpoint %d:" EOL
						"\tDescriptorType: %s" EOL
						"\tEndpointAddress: %s0x%x" EOL
						"\tAttributes: %s" EOL "\tMaxPacketSize: %d" EOL
						"\tInterval: %d" EOL "\tRefresh: %d",
							(int)(*count), (int)(idesc->bInterfaceNumber), k,
							destype(epdesc->bDescriptorType),
							epdir(epdesc->bEndpointAddress),
							(int)(epdesc->bEndpointAddress),
							epatt(epdesc->bmAttributes),
							epdesc->wMaxPacketSize,
							(int)(epdesc->bInterval),
							(int)(epdesc->bRefresh));
				append(buf, tmp, off, len);
			}
		}
	}

	libusb_free_config_descriptor(config);
	config = NULL;

	err = libusb_get_string_descriptor_ascii(handle, desc.iSerialNumber, ser, STRBUFLEN);
	if (err < 0)
		snprintf((char *)ser, sizeof(ser), "** err:(%d) %s", err, libusb_error_name(err));

	snprintf(tmp, sizeof(tmp), EOL "     dev %d: More Info:" EOL "\tManufacturer: '%s'" EOL
			"\tProduct: '%s'" EOL "\tSerial '%s'",
				(int)(*count), man, prod, ser);
	append(buf, tmp, off, len);

	libusb_close(handle);
}

// Function to dump all USB devices
void usb_all(int level)
{
	libusb_device **list;
	ssize_t count, i, j;
	char *buf;
	size_t len, off;

	count = libusb_get_device_list(NULL, &list);
	if (count < 0) {
		applog(LOG_ERR, "USB all: failed, err:(%d) %s", (int)count, libusb_error_name((int)count));
		return;
	}

	if (count == 0)
		applog(LOG_WARNING, "USB all: found no devices");
	else
	{
		len = 10000;
		buf = malloc(len+1);
		if (unlikely(!buf))
			quit(1, "USB failed to malloc buf in usb_all");

		sprintf(buf, "USB all: found %d devices", (int)count);
		off = strlen(buf);

		if (!opt_usb_list_all)
			append(&buf, " - listing known devices", &off, &len);

		j = -1;
		for (i = 0; i < count; i++)
			usb_full(&j, list[i], &buf, &off, &len, level);

		_applog(LOG_WARNING, buf, false);

		free(buf);

		if (j == -1)
			applog(LOG_WARNING, "No known USB devices");
		else
			applog(LOG_WARNING, "%d %sUSB devices",
				(int)(++j), opt_usb_list_all ? BLANK : "known ");

	}

	libusb_free_device_list(list, 1);
}

static void cgusb_check_init()
{
	mutex_lock(&cgusb_lock);

	if (stats_initialised == false) {
		// N.B. environment LIBUSB_DEBUG also sets libusb_set_debug()
		if (opt_usbdump >= 0) {
			libusb_set_debug(NULL, opt_usbdump);
			usb_all(opt_usbdump);
		}
		stats_initialised = true;
	}

	mutex_unlock(&cgusb_lock);
}

const char *usb_cmdname(enum usb_cmds cmd)
{
	cgusb_check_init();

	return usb_commands[cmd];
}

void usb_applog(struct cgpu_info *cgpu, enum usb_cmds cmd, char *msg, int amount, int err)
{
	if (msg && !*msg)
		msg = NULL;

	if (!msg && amount == 0 && err == LIBUSB_SUCCESS)
		msg = (char *)nodatareturned;

        applog(LOG_ERR, "%s%i: %s failed%s%s (err=%d amt=%d)",
                        cgpu->drv->name, cgpu->device_id,
                        usb_cmdname(cmd),
                        msg ? space : BLANK, msg ? msg : BLANK,
                        err, amount);
}

#ifdef WIN32
static void in_use_store_ress(uint8_t bus_number, uint8_t device_address, void *resource1, void *resource2)
{
	struct usb_in_use_list *in_use_tmp;
	bool found = false, empty = true;

	mutex_lock(&cgusb_lock);
	in_use_tmp = in_use_head;
	while (in_use_tmp) {
		if (in_use_tmp->in_use.bus_number == (int)bus_number &&
			in_use_tmp->in_use.device_address == (int)device_address) {
			found = true;

			if (in_use_tmp->in_use.resource1)
				empty = false;
			in_use_tmp->in_use.resource1 = resource1;

			if (in_use_tmp->in_use.resource2)
				empty = false;
			in_use_tmp->in_use.resource2 = resource2;

			break;
		}
		in_use_tmp = in_use_tmp->next;
	}
	mutex_unlock(&cgusb_lock);

	if (found == false)
		applog(LOG_ERR, "FAIL: USB store_ress not found (%d:%d)",
				(int)bus_number, (int)device_address);

	if (empty == false)
		applog(LOG_ERR, "FAIL: USB store_ress not empty (%d:%d)",
				(int)bus_number, (int)device_address);
}

static void in_use_get_ress(uint8_t bus_number, uint8_t device_address, void **resource1, void **resource2)
{
	struct usb_in_use_list *in_use_tmp;
	bool found = false, empty = false;

	mutex_lock(&cgusb_lock);
	in_use_tmp = in_use_head;
	while (in_use_tmp) {
		if (in_use_tmp->in_use.bus_number == (int)bus_number &&
			in_use_tmp->in_use.device_address == (int)device_address) {
			found = true;

			if (!in_use_tmp->in_use.resource1)
				empty = true;
			*resource1 = in_use_tmp->in_use.resource1;
			in_use_tmp->in_use.resource1 = NULL;

			if (!in_use_tmp->in_use.resource2)
				empty = true;
			*resource2 = in_use_tmp->in_use.resource2;
			in_use_tmp->in_use.resource2 = NULL;

			break;
		}
		in_use_tmp = in_use_tmp->next;
	}
	mutex_unlock(&cgusb_lock);

	if (found == false)
		applog(LOG_ERR, "FAIL: USB get_lock not found (%d:%d)",
				(int)bus_number, (int)device_address);

	if (empty == true)
		applog(LOG_ERR, "FAIL: USB get_lock empty (%d:%d)",
				(int)bus_number, (int)device_address);
}
#else

static void in_use_store_fd(uint8_t bus_number, uint8_t device_address, int fd)
{
	struct usb_in_use_list *in_use_tmp;
	bool found = false;

	mutex_lock(&cgusb_lock);
	in_use_tmp = in_use_head;
	while (in_use_tmp) {
		if (in_use_tmp->in_use.bus_number == (int)bus_number &&
			in_use_tmp->in_use.device_address == (int)device_address) {
			found = true;
			in_use_tmp->in_use.fd = fd;
			break;
		}
		in_use_tmp = in_use_tmp->next;
	}
	mutex_unlock(&cgusb_lock);

	if (found == false) {
		applog(LOG_ERR, "FAIL: USB store_fd not found (%d:%d)",
				(int)bus_number, (int)device_address);
	}
}

static int in_use_get_fd(uint8_t bus_number, uint8_t device_address)
{
	struct usb_in_use_list *in_use_tmp;
	bool found = false;
	int fd = -1;

	mutex_lock(&cgusb_lock);
	in_use_tmp = in_use_head;
	while (in_use_tmp) {
		if (in_use_tmp->in_use.bus_number == (int)bus_number &&
		    in_use_tmp->in_use.device_address == (int)device_address) {
			found = true;
			fd = in_use_tmp->in_use.fd;
			break;
		}
		in_use_tmp = in_use_tmp->next;
	}
	mutex_unlock(&cgusb_lock);

	if (found == false) {
		applog(LOG_ERR, "FAIL: USB get_lock not found (%d:%d)",
				(int)bus_number, (int)device_address);
	}
	return fd;
}
#endif

static bool _in_use(struct usb_in_use_list *head, uint8_t bus_number,
		    uint8_t device_address)
{
	struct usb_in_use_list *in_use_tmp;
	bool ret = false;

	in_use_tmp = head;
	while (in_use_tmp) {
		if (in_use_tmp->in_use.bus_number == (int)bus_number &&
		    in_use_tmp->in_use.device_address == (int)device_address) {
			ret = true;
			break;
		}
		in_use_tmp = in_use_tmp->next;
		if (in_use_tmp == head)
			break;
	}
	return ret;
}

static bool __is_in_use(uint8_t bus_number, uint8_t device_address)
{
	if (_in_use(in_use_head, bus_number, device_address))
		return true;
	if (_in_use(blacklist_head, bus_number, device_address))
		return true;
	return false;
}

static bool is_in_use_bd(uint8_t bus_number, uint8_t device_address)
{
	bool ret;

	mutex_lock(&cgusb_lock);
	ret = __is_in_use(bus_number, device_address);
	mutex_unlock(&cgusb_lock);
	return ret;
}

static bool is_in_use(libusb_device *dev)
{
	return is_in_use_bd(libusb_get_bus_number(dev), libusb_get_device_address(dev));
}

static bool how_in_use(uint8_t bus_number, uint8_t device_address, bool *blacklisted)
{
	bool ret;
	mutex_lock(&cgusb_lock);
	ret = _in_use(in_use_head, bus_number, device_address);
	if (!ret) {
		if (_in_use(blacklist_head, bus_number, device_address))
			*blacklisted = true;
	}
	mutex_unlock(&cgusb_lock);

	return ret;
}

void usb_list(void)
{
	struct libusb_device_descriptor desc;
	struct libusb_device_handle *handle;
	uint8_t bus_number;
	uint8_t device_address;
	libusb_device **list;
	ssize_t count, i, j;
	int err, total = 0;

	count = libusb_get_device_list(NULL, &list);
	if (count < 0) {
		applog(LOG_ERR, "USB list: failed, err:(%d) %s", (int)count, libusb_error_name((int)count));
		return;
	}
	if (count == 0) {
		applog(LOG_WARNING, "USB list: found no devices");
		return;
	}
	for (i = 0; i < count; i++) {
		bool known = false, blacklisted = false, active;
		unsigned char manuf[256], prod[256];
		libusb_device *dev = list[i];

		err = libusb_get_device_descriptor(dev, &desc);
		if (err) {
			applog(LOG_WARNING, "USB list: Failed to get descriptor %d", (int)i);
			break;
		}

		bus_number = libusb_get_bus_number(dev);
		device_address = libusb_get_device_address(dev);

		for (j = 0; find_dev[j].drv != DRIVER_MAX; j++) {
			if ((find_dev[j].idVendor == desc.idVendor) &&
			    (find_dev[j].idProduct == desc.idProduct)) {
				known = true;
				break;
			}
		}
		if (!known)
			continue;

		err = libusb_open(dev, &handle);
		if (err) {
			applog(LOG_WARNING, "USB list: Failed to open %d", (int)i);
			break;
		}
		libusb_get_string_descriptor_ascii(handle, desc.iManufacturer, manuf, 255);
		libusb_get_string_descriptor_ascii(handle, desc.iProduct, prod, 255);
		total++;
		active = how_in_use(bus_number, device_address, &blacklisted);
		simplelog(LOG_WARNING, "Bus %u Device %u ID: %04x:%04x %s %s %sactive %s",
		       bus_number, device_address, desc.idVendor, desc.idProduct,
		       manuf, prod, active ? "" : "in", blacklisted ? "blacklisted" : "");
	}
	libusb_free_device_list(list, 1);
	simplelog(LOG_WARNING, "%d total known USB device%s", total, total > 1 ? "s": "");
}

static void add_in_use(uint8_t bus_number, uint8_t device_address, bool blacklist)
{
	struct usb_in_use_list *in_use_tmp, **head;
	bool found = false;

	mutex_lock(&cgusb_lock);
	if (unlikely(!blacklist && __is_in_use(bus_number, device_address))) {
		found = true;
		goto nofway;
	}
	if (blacklist)
		head = &blacklist_head;
	else
		head = &in_use_head;

	in_use_tmp = calloc(1, sizeof(*in_use_tmp));
	if (unlikely(!in_use_tmp))
		quit(1, "USB failed to calloc in_use_tmp");
	in_use_tmp->in_use.bus_number = (int)bus_number;
	in_use_tmp->in_use.device_address = (int)device_address;
	in_use_tmp->next = in_use_head;
	if (*head)
		(*head)->prev = in_use_tmp;
	*head = in_use_tmp;
nofway:
	mutex_unlock(&cgusb_lock);

	if (found)
		applog(LOG_ERR, "FAIL: USB add already in use (%d:%d)",
				(int)bus_number, (int)device_address);
}

static void __remove_in_use(uint8_t bus_number, uint8_t device_address, bool blacklist)
{
	struct usb_in_use_list *in_use_tmp, **head;
	bool found = false;

	mutex_lock(&cgusb_lock);
	if (blacklist)
		head = &blacklist_head;
	else
		head = &in_use_head;

	in_use_tmp = *head;
	while (in_use_tmp) {
		if (in_use_tmp->in_use.bus_number == (int)bus_number &&
		    in_use_tmp->in_use.device_address == (int)device_address) {
			found = true;
			if (in_use_tmp == *head) {
				*head = (*head)->next;
				if (*head)
					(*head)->prev = NULL;
			} else {
				in_use_tmp->prev->next = in_use_tmp->next;
				if (in_use_tmp->next)
					in_use_tmp->next->prev = in_use_tmp->prev;
			}
			free(in_use_tmp);
			break;
		}
		in_use_tmp = in_use_tmp->next;
		if (in_use_tmp == *head)
			break;
	}

	mutex_unlock(&cgusb_lock);

	if (!found) {
		applog(LOG_ERR, "FAIL: USB remove not already in use (%d:%d)",
				(int)bus_number, (int)device_address);
	}
}

static void remove_in_use(uint8_t bus_number, uint8_t device_address)
{
	__remove_in_use(bus_number, device_address, false);
}

static bool cgminer_usb_lock_bd(struct device_drv *drv, uint8_t bus_number, uint8_t device_address)
{
	struct resource_work *res_work;
	bool ret;

	applog(LOG_DEBUG, "USB lock %s %d-%d", drv->dname, (int)bus_number, (int)device_address);

	res_work = calloc(1, sizeof(*res_work));
	if (unlikely(!res_work))
		quit(1, "USB failed to calloc lock res_work");
	res_work->lock = true;
	res_work->dname = (const char *)(drv->dname);
	res_work->bus_number = bus_number;
	res_work->device_address = device_address;

	mutex_lock(&cgusbres_lock);
	res_work->next = res_work_head;
	res_work_head = res_work;
	mutex_unlock(&cgusbres_lock);

	cgsem_post(&usb_resource_sem);

	// TODO: add a timeout fail - restart the resource thread?
	while (true) {
		cgsleep_ms(50);

		mutex_lock(&cgusbres_lock);
		if (res_reply_head) {
			struct resource_reply *res_reply_prev = NULL;
			struct resource_reply *res_reply = res_reply_head;
			while (res_reply) {
				if (res_reply->bus_number == bus_number &&
					res_reply->device_address == device_address) {

					if (res_reply_prev)
						res_reply_prev->next = res_reply->next;
					else
						res_reply_head = res_reply->next;

					mutex_unlock(&cgusbres_lock);

					ret = res_reply->got;

					free(res_reply);

					return ret;
				}
				res_reply_prev = res_reply;
				res_reply = res_reply->next;
			}
		}
		mutex_unlock(&cgusbres_lock);
	}
}

static bool cgminer_usb_lock(struct device_drv *drv, libusb_device *dev)
{
	return cgminer_usb_lock_bd(drv, libusb_get_bus_number(dev), libusb_get_device_address(dev));
}

static void cgminer_usb_unlock_bd(struct device_drv *drv, uint8_t bus_number, uint8_t device_address)
{
	struct resource_work *res_work;

	applog(LOG_DEBUG, "USB unlock %s %d-%d", drv->dname, (int)bus_number, (int)device_address);

	res_work = calloc(1, sizeof(*res_work));
	if (unlikely(!res_work))
		quit(1, "USB failed to calloc unlock res_work");
	res_work->lock = false;
	res_work->dname = (const char *)(drv->dname);
	res_work->bus_number = bus_number;
	res_work->device_address = device_address;

	mutex_lock(&cgusbres_lock);
	res_work->next = res_work_head;
	res_work_head = res_work;
	mutex_unlock(&cgusbres_lock);

	cgsem_post(&usb_resource_sem);

	return;
}

static void cgminer_usb_unlock(struct device_drv *drv, libusb_device *dev)
{
	cgminer_usb_unlock_bd(drv, libusb_get_bus_number(dev), libusb_get_device_address(dev));
}

static struct cg_usb_device *free_cgusb(struct cg_usb_device *cgusb)
{
	applog(LOG_DEBUG, "USB free %s", cgusb->found->name);

	if (cgusb->serial_string && cgusb->serial_string != BLANK)
		free(cgusb->serial_string);

	if (cgusb->manuf_string && cgusb->manuf_string != BLANK)
		free(cgusb->manuf_string);

	if (cgusb->prod_string && cgusb->prod_string != BLANK)
		free(cgusb->prod_string);

	if (cgusb->descriptor)
		free(cgusb->descriptor);

	free(cgusb->found);

	free(cgusb);

	return NULL;
}

static void _usb_uninit(struct cgpu_info *cgpu)
{
	int ifinfo;

	// May have happened already during a failed initialisation
	//  if release_cgpu() was called due to a USB NODEV(err)
	if (!cgpu->usbdev)
		return;

	applog(LOG_DEBUG, "USB uninit %s%i",
			cgpu->drv->name, cgpu->device_id);

	if (cgpu->usbdev->handle) {
		for (ifinfo = cgpu->usbdev->found->intinfo_count - 1; ifinfo >= 0; ifinfo--) {
			libusb_release_interface(cgpu->usbdev->handle,
						 THISIF(cgpu->usbdev->found, ifinfo));
		}
#ifdef LINUX
		libusb_attach_kernel_driver(cgpu->usbdev->handle, THISIF(cgpu->usbdev->found, ifinfo));
#endif
		cg_wlock(&cgusb_fd_lock);
		libusb_close(cgpu->usbdev->handle);
		cgpu->usbdev->handle = NULL;
		cg_wunlock(&cgusb_fd_lock);
	}
	cgpu->usbdev = free_cgusb(cgpu->usbdev);
}

void usb_uninit(struct cgpu_info *cgpu)
{
	int pstate;

	DEVWLOCK(cgpu, pstate);

	_usb_uninit(cgpu);

	DEVWUNLOCK(cgpu, pstate);
}

/* We have dropped the read devlock before entering this function but we pick
 * up the write lock to prevent any attempts to work on dereferenced code once
 * the nodev flag has been set. */
static bool __release_cgpu(struct cgpu_info *cgpu)
{
	struct cg_usb_device *cgusb = cgpu->usbdev;
	bool initted = cgpu->usbinfo.initialised;
	struct cgpu_info *lookcgpu;
	int i;

	// It has already been done
	if (cgpu->usbinfo.nodev)
		return false;

	applog(LOG_DEBUG, "USB release %s%i",
			cgpu->drv->name, cgpu->device_id);

	if (initted) {
		zombie_devs++;
		total_count--;
		drv_count[cgpu->drv->drv_id].count--;
	}

	cgpu->usbinfo.nodev = true;
	cgpu->usbinfo.nodev_count++;
	cgtime(&cgpu->usbinfo.last_nodev);

	// Any devices sharing the same USB device should be marked also
	for (i = 0; i < total_devices; i++) {
		lookcgpu = get_devices(i);
		if (lookcgpu != cgpu && lookcgpu->usbdev == cgusb) {
			if (initted) {
				total_count--;
				drv_count[lookcgpu->drv->drv_id].count--;
			}

			lookcgpu->usbinfo.nodev = true;
			lookcgpu->usbinfo.nodev_count++;
			cg_memcpy(&(lookcgpu->usbinfo.last_nodev),
				&(cgpu->usbinfo.last_nodev), sizeof(struct timeval));
			lookcgpu->usbdev = NULL;
		}
	}

	_usb_uninit(cgpu);
	return true;
}

static void release_cgpu(struct cgpu_info *cgpu)
{
	if (__release_cgpu(cgpu))
		cgminer_usb_unlock_bd(cgpu->drv, cgpu->usbinfo.bus_number, cgpu->usbinfo.device_address);
}

void blacklist_cgpu(struct cgpu_info *cgpu)
{
	if (cgpu->blacklisted) {
		applog(LOG_WARNING, "Device already blacklisted");
		return;
	}
	cgpu->blacklisted = true;
	add_in_use(cgpu->usbinfo.bus_number, cgpu->usbinfo.device_address, true);
	if (__release_cgpu(cgpu))
		cgminer_usb_unlock_bd(cgpu->drv, cgpu->usbinfo.bus_number, cgpu->usbinfo.device_address);
}

void whitelist_cgpu(struct cgpu_info *cgpu)
{
	if (!cgpu->blacklisted) {
		applog(LOG_WARNING, "Device not blacklisted");
		return;
	}
	__remove_in_use(cgpu->usbinfo.bus_number, cgpu->usbinfo.device_address, true);
	cgpu->blacklisted = false;
}

/*
 * Force a NODEV on a device so it goes back to hotplug
 */
void usb_nodev(struct cgpu_info *cgpu)
{
	int pstate;

	DEVWLOCK(cgpu, pstate);

	release_cgpu(cgpu);

	DEVWUNLOCK(cgpu, pstate);
}

/*
 * Use the same usbdev thus locking is across all related devices
 */
struct cgpu_info *usb_copy_cgpu(struct cgpu_info *orig)
{
	struct cgpu_info *copy;
	int pstate;

	DEVWLOCK(orig, pstate);

	copy = calloc(1, sizeof(*copy));
	if (unlikely(!copy))
		quit(1, "Failed to calloc cgpu for %s in usb_copy_cgpu", orig->drv->dname);

	copy->name = orig->name;
	copy->drv = copy_drv(orig->drv);
	copy->deven = orig->deven;
	copy->threads = orig->threads;

	copy->usbdev = orig->usbdev;

	cg_memcpy(&(copy->usbinfo), &(orig->usbinfo), sizeof(copy->usbinfo));

	copy->usbinfo.nodev = (copy->usbdev == NULL);

	DEVWUNLOCK(orig, pstate);

	return copy;
}

struct cgpu_info *usb_alloc_cgpu(struct device_drv *drv, int threads)
{
	struct cgpu_info *cgpu = calloc(1, sizeof(*cgpu));

	if (unlikely(!cgpu))
		quit(1, "Failed to calloc cgpu for %s in usb_alloc_cgpu", drv->dname);

	cgpu->drv = drv;
	cgpu->deven = DEV_ENABLED;
	cgpu->threads = threads;

	cgpu->usbinfo.nodev = true;

	cglock_init(&cgpu->usbinfo.devlock);

	return cgpu;
}

struct cgpu_info *usb_free_cgpu(struct cgpu_info *cgpu)
{
	if (cgpu->drv->copy)
		free(cgpu->drv);

	free(cgpu->device_path);

	free(cgpu);

	return NULL;
}

#define USB_INIT_FAIL 0
#define USB_INIT_OK 1
#define USB_INIT_IGNORE 2

static int _usb_init(struct cgpu_info *cgpu, struct libusb_device *dev, struct usb_find_devices *found)
{
	struct cg_usb_device *cgusb = NULL;
	struct libusb_config_descriptor *config = NULL;
	const struct libusb_interface_descriptor *idesc;
	const struct libusb_endpoint_descriptor *epdesc;
	unsigned char strbuf[STRBUFLEN+1];
	char devpath[32];
	char devstr[STRBUFLEN+1];
	int err, ifinfo, epinfo, alt, epnum, pstate;
	int bad = USB_INIT_FAIL;
	int cfg, claimed = 0;

	DEVWLOCK(cgpu, pstate);

	cgpu->usbinfo.bus_number = libusb_get_bus_number(dev);
	cgpu->usbinfo.device_address = libusb_get_device_address(dev);

	if (found->intinfo_count > 1) {
		snprintf(devpath, sizeof(devpath), "%d:%d-i%d",
			(int)(cgpu->usbinfo.bus_number),
			(int)(cgpu->usbinfo.device_address),
			THISIF(found, 0));
	} else {
		snprintf(devpath, sizeof(devpath), "%d:%d",
			(int)(cgpu->usbinfo.bus_number),
			(int)(cgpu->usbinfo.device_address));
	}

	cgpu->device_path = strdup(devpath);

	snprintf(devstr, sizeof(devstr), "- %s device %s", found->name, devpath);

	cgusb = calloc(1, sizeof(*cgusb));
	if (unlikely(!cgusb))
		quit(1, "USB failed to calloc _usb_init cgusb");
	cgusb->found = found;

	if (found->idVendor == IDVENDOR_FTDI)
		cgusb->usb_type = USB_TYPE_FTDI;

	cgusb->ident = found->ident;

	cgusb->descriptor = calloc(1, sizeof(*(cgusb->descriptor)));
	if (unlikely(!cgusb->descriptor))
		quit(1, "USB failed to calloc _usb_init cgusb descriptor");

	err = libusb_get_device_descriptor(dev, cgusb->descriptor);
	if (err) {
		applog(LOG_DEBUG,
			"USB init failed to get descriptor, err %d %s",
			err, devstr);
		goto dame;
	}

	cg_wlock(&cgusb_fd_lock);
	err = libusb_open(dev, &(cgusb->handle));
	cg_wunlock(&cgusb_fd_lock);
	if (err) {
		switch (err) {
			case LIBUSB_ERROR_ACCESS:
				applog(LOG_ERR,
					"USB init, open device failed, err %d, "
					"you don't have privilege to access %s",
					err, devstr);
				applog(LOG_ERR, "See README file included for help");
				break;
#ifdef WIN32
			// Windows specific message
			case LIBUSB_ERROR_NOT_SUPPORTED:
				applog(LOG_ERR, "USB init, open device failed, err %d, ", err);
				applog(LOG_ERR, "You need to install a WinUSB driver for %s", devstr);
				applog(LOG_ERR, "And associate %s with WinUSB using zadig", devstr);
				applog(LOG_ERR, "See README.txt file included for help");
				break;
#endif
			default:
				applog(LOG_DEBUG,
					"USB init, open failed, err %d %s",
					err, devstr);
		}
		goto dame;
	}

#ifdef LINUX
	for (ifinfo = 0; ifinfo < found->intinfo_count; ifinfo++) {
		if (libusb_kernel_driver_active(cgusb->handle, THISIF(found, ifinfo)) == 1) {
			applog(LOG_DEBUG, "USB init, kernel attached ... %s", devstr);
			err = libusb_detach_kernel_driver(cgusb->handle, THISIF(found, ifinfo));
			if (err == 0) {
				applog(LOG_DEBUG,
					"USB init, kernel detached ifinfo %d interface %d"
					" successfully %s",
					ifinfo, THISIF(found, ifinfo), devstr);
			} else {
				applog(LOG_WARNING,
					"USB init, kernel detach ifinfo %d interface %d failed,"
					" err %d in use? %s",
					ifinfo, THISIF(found, ifinfo), err, devstr);
				goto nokernel;
			}
		}
	}
#endif

	if (found->iManufacturer) {
		unsigned char man[STRBUFLEN+1];

		err = libusb_get_string_descriptor_ascii(cgusb->handle,
							 cgusb->descriptor->iManufacturer,
							 man, STRBUFLEN);
		if (err < 0) {
			applog(LOG_DEBUG,
				"USB init, failed to get iManufacturer, err %d %s",
				err, devstr);
			goto cldame;
		}
		if (strcmp((char *)man, found->iManufacturer)) {
			applog(LOG_DEBUG, "USB init, iManufacturer mismatch %s",
			       devstr);
			applog(LOG_DEBUG, "Found %s vs %s", man, found->iManufacturer);
			bad = USB_INIT_IGNORE;
			goto cldame;
		}
	}

	if (found->iProduct) {
		unsigned char prod[STRBUFLEN+1];

		err = libusb_get_string_descriptor_ascii(cgusb->handle,
							 cgusb->descriptor->iProduct,
							 prod, STRBUFLEN);
		if (err < 0) {
			applog(LOG_DEBUG,
				"USB init, failed to get iProduct, err %d %s",
				err, devstr);
			goto cldame;
		}
		if (strcmp((char *)prod, found->iProduct)) {
			applog(LOG_DEBUG, "USB init, iProduct mismatch %s",
			       devstr);
			applog(LOG_DEBUG, "Found %s vs %s", prod, found->iProduct);
			bad = USB_INIT_IGNORE;
			goto cldame;
		}
	}

	cfg = -1;
	err = libusb_get_configuration(cgusb->handle, &cfg);
	if (err)
		cfg = -1;

	// Try to set it if we can't read it or it's different
	if (cfg != found->config) {
		err = libusb_set_configuration(cgusb->handle, found->config);
		if (err) {
			switch(err) {
				case LIBUSB_ERROR_BUSY:
					applog(LOG_WARNING,
						"USB init, set config %d in use %s",
						found->config, devstr);
					break;
				default:
					applog(LOG_DEBUG,
						"USB init, failed to set config to %d, err %d %s",
						found->config, err, devstr);
			}
			goto cldame;
		}
	}

	err = libusb_get_active_config_descriptor(dev, &config);
	if (err) {
		applog(LOG_DEBUG,
			"USB init, failed to get config descriptor, err %d %s",
			err, devstr);
		goto cldame;
	}

	int imax = -1;
	for (ifinfo = 0; ifinfo < found->intinfo_count; ifinfo++)
		if (found->intinfos[ifinfo].interface > imax)
			imax = found->intinfos[ifinfo].interface;

	if ((int)(config->bNumInterfaces) <= imax) {
		applog(LOG_DEBUG, "USB init bNumInterfaces %d <= interface max %d for %s",
		       (int)(config->bNumInterfaces), imax, devstr);
		goto cldame;
	}

	for (ifinfo = 0; ifinfo < found->intinfo_count; ifinfo++)
		for (epinfo = 0; epinfo < found->intinfos[ifinfo].epinfo_count; epinfo++)
			found->intinfos[ifinfo].epinfos[epinfo].found = false;

	for (ifinfo = 0; ifinfo < found->intinfo_count; ifinfo++) {
		int interface = found->intinfos[ifinfo].interface;
		for (alt = 0; alt < config->interface[interface].num_altsetting; alt++) {
			idesc = &(config->interface[interface].altsetting[alt]);
			for (epnum = 0; epnum < (int)(idesc->bNumEndpoints); epnum++) {
				struct usb_epinfo *epinfos = found->intinfos[ifinfo].epinfos;
				epdesc = &(idesc->endpoint[epnum]);
				for (epinfo = 0; epinfo < found->intinfos[ifinfo].epinfo_count; epinfo++) {
					if (!epinfos[epinfo].found) {
						if (epdesc->bmAttributes == epinfos[epinfo].att
						&&  epdesc->wMaxPacketSize >= epinfos[epinfo].size
						&&  epdesc->bEndpointAddress == epinfos[epinfo].ep) {
							epinfos[epinfo].found = true;
							epinfos[epinfo].wMaxPacketSize = epdesc->wMaxPacketSize;
							break;
						}
					}
				}
			}
		}
	}

	for (ifinfo = 0; ifinfo < found->intinfo_count; ifinfo++)
		for (epinfo = 0; epinfo < found->intinfos[ifinfo].epinfo_count; epinfo++)
			if (found->intinfos[ifinfo].epinfos[epinfo].found == false) {
				applog(LOG_DEBUG, "USB init found (%d,%d) == false %s",
				       ifinfo, epinfo, devstr);
				goto cldame;
			}

	claimed = 0;
	for (ifinfo = 0; ifinfo < found->intinfo_count; ifinfo++) {
		err = libusb_claim_interface(cgusb->handle, THISIF(found, ifinfo));
		if (err == 0)
			claimed++;
		else {
			switch(err) {
				case LIBUSB_ERROR_BUSY:
					applog(LOG_WARNING,
						"USB init, claim ifinfo %d interface %d in use %s",
						ifinfo, THISIF(found, ifinfo), devstr);
					break;
				default:
					applog(LOG_DEBUG,
						"USB init, claim ifinfo %d interface %d failed,"
						" err %d %s",
						ifinfo, THISIF(found, ifinfo), err, devstr);
			}
			goto reldame;
		}
	}

	cfg = -1;
	err = libusb_get_configuration(cgusb->handle, &cfg);
	if (err)
		cfg = -1;
	if (cfg != found->config) {
		applog(LOG_WARNING,
			"USB init, incorrect config (%d!=%d) after claim of %s",
			cfg, found->config, devstr);
		goto reldame;
	}

	cgusb->usbver = cgusb->descriptor->bcdUSB;
	if (cgusb->usbver < 0x0200) {
		cgusb->usb11 = true;
		cgusb->tt = true;
	}

// TODO: allow this with the right version of the libusb include and running library
//	cgusb->speed = libusb_get_device_speed(dev);

	err = libusb_get_string_descriptor_ascii(cgusb->handle,
				cgusb->descriptor->iProduct, strbuf, STRBUFLEN);
	if (err > 0)
		cgusb->prod_string = strdup((char *)strbuf);
	else
		cgusb->prod_string = (char *)BLANK;

	err = libusb_get_string_descriptor_ascii(cgusb->handle,
				cgusb->descriptor->iManufacturer, strbuf, STRBUFLEN);
	if (err > 0)
		cgusb->manuf_string = strdup((char *)strbuf);
	else
		cgusb->manuf_string = (char *)BLANK;

	err = libusb_get_string_descriptor_ascii(cgusb->handle,
				cgusb->descriptor->iSerialNumber, strbuf, STRBUFLEN);
	if (err > 0)
		cgusb->serial_string = strdup((char *)strbuf);
	else
		cgusb->serial_string = (char *)BLANK;

// TODO: ?
//	cgusb->fwVersion <- for temp1/temp2 decision? or serial? (driver-modminer.c)
//	cgusb->interfaceVersion

	applog(LOG_DEBUG,
		"USB init %s usbver=%04x prod='%s' manuf='%s' serial='%s'",
		devstr, cgusb->usbver, cgusb->prod_string,
		cgusb->manuf_string, cgusb->serial_string);

	cgpu->usbdev = cgusb;
	cgpu->usbinfo.nodev = false;

	libusb_free_config_descriptor(config);

	// Allow a name change based on the idVendor+idProduct
	// N.B. must be done before calling add_cgpu()
	if (strcmp(cgpu->drv->name, found->name)) {
		if (!cgpu->drv->copy)
			cgpu->drv = copy_drv(cgpu->drv);
		cgpu->drv->name = (char *)(found->name);
	}

	bad = USB_INIT_OK;
	goto out_unlock;

reldame:

	ifinfo = claimed;
	while (ifinfo-- > 0)
		libusb_release_interface(cgusb->handle, THISIF(found, ifinfo));

cldame:
#ifdef LINUX
	libusb_attach_kernel_driver(cgusb->handle, THISIF(found, ifinfo));

nokernel:
#endif
	cg_wlock(&cgusb_fd_lock);
	libusb_close(cgusb->handle);
	cgusb->handle = NULL;
	cg_wunlock(&cgusb_fd_lock);

dame:

	if (config)
		libusb_free_config_descriptor(config);

	cgusb = free_cgusb(cgusb);

out_unlock:
	DEVWUNLOCK(cgpu, pstate);

	return bad;
}

bool usb_init(struct cgpu_info *cgpu, struct libusb_device *dev, struct usb_find_devices *found_match)
{
	struct usb_find_devices *found_use = NULL;
	int uninitialised_var(ret);
	int i;

	for (i = 0; find_dev[i].drv != DRIVER_MAX; i++) {
		if (find_dev[i].drv == found_match->drv &&
		    find_dev[i].idVendor == found_match->idVendor &&
		    find_dev[i].idProduct == found_match->idProduct) {
			found_use = malloc(sizeof(*found_use));
			if (unlikely(!found_use))
				quit(1, "USB failed to malloc found_use");
			cg_memcpy(found_use, &(find_dev[i]), sizeof(*found_use));

			ret = _usb_init(cgpu, dev, found_use);

			if (ret != USB_INIT_IGNORE)
				break;
		}
	}

	if (ret == USB_INIT_FAIL)
		applog(LOG_ERR, "%s detect (%d:%d) failed to initialise (incorrect device?)",
				cgpu->drv->dname,
				(int)(cgpu->usbinfo.bus_number),
				(int)(cgpu->usbinfo.device_address));

	return (ret == USB_INIT_OK);
}

static bool usb_check_device(struct device_drv *drv, struct libusb_device *dev, struct usb_find_devices *look)
{
	struct libusb_device_descriptor desc;
	int bus_number, device_address;
	int err, i;
	bool ok;

	err = libusb_get_device_descriptor(dev, &desc);
	if (err) {
		applog(LOG_DEBUG, "USB check device: Failed to get descriptor, err %d", err);
		return false;
	}

	if (desc.idVendor != look->idVendor || desc.idProduct != look->idProduct) {
		applog(LOG_DEBUG, "%s looking for %s %04x:%04x but found %04x:%04x instead",
			drv->name, look->name, look->idVendor, look->idProduct, desc.idVendor, desc.idProduct);

		return false;
	}

	if (busdev_count > 0) {
		bus_number = (int)libusb_get_bus_number(dev);
		device_address = (int)libusb_get_device_address(dev);
		ok = false;
		for (i = 0; i < busdev_count; i++) {
			if (bus_number == busdev[i].bus_number) {
				if (busdev[i].device_address == -1 ||
				    device_address == busdev[i].device_address) {
					ok = true;
					break;
				}
			}
		}
		if (!ok) {
			applog(LOG_DEBUG, "%s rejected %s %04x:%04x with bus:dev (%d:%d)",
				drv->name, look->name, look->idVendor, look->idProduct,
				bus_number, device_address);
			return false;
		}
	}

	applog(LOG_DEBUG, "%s looking for and found %s %04x:%04x",
		drv->name, look->name, look->idVendor, look->idProduct);

	return true;
}

static struct usb_find_devices *usb_check_each(int drvnum, struct device_drv *drv, struct libusb_device *dev)
{
	struct usb_find_devices *found;
	int i;

	for (i = 0; find_dev[i].drv != DRIVER_MAX; i++)
		if (find_dev[i].drv == drvnum) {
			if (usb_check_device(drv, dev, &(find_dev[i]))) {
				found = malloc(sizeof(*found));
				if (unlikely(!found))
					quit(1, "USB failed to malloc found");
				cg_memcpy(found, &(find_dev[i]), sizeof(*found));
				return found;
			}
		}

	return NULL;
}

#define DRIVER_USB_CHECK_EACH(X) 	if (drv->drv_id == DRIVER_##X) \
		return usb_check_each(DRIVER_##X, drv, dev);

static struct usb_find_devices *usb_check(__maybe_unused struct device_drv *drv, __maybe_unused struct libusb_device *dev)
{
	if (drv_count[drv->drv_id].count >= drv_count[drv->drv_id].limit) {
		applog(LOG_DEBUG,
			"USB scan devices3: %s limit %d reached",
			drv->dname, drv_count[drv->drv_id].limit);
		return NULL;
	}

	DRIVER_PARSE_COMMANDS(DRIVER_USB_CHECK_EACH)

	return NULL;
}

void __usb_detect(struct device_drv *drv, struct cgpu_info *(*device_detect)(struct libusb_device *, struct usb_find_devices *),
		  bool single)
{
	libusb_device **list;
	ssize_t count, i;
	struct usb_find_devices *found;
	struct cgpu_info *cgpu;

	applog(LOG_DEBUG, "USB scan devices: checking for %s devices", drv->name);

	if (total_count >= total_limit) {
		applog(LOG_DEBUG, "USB scan devices: total limit %d reached", total_limit);
		return;
	}

	if (drv_count[drv->drv_id].count >= drv_count[drv->drv_id].limit) {
		applog(LOG_DEBUG,
			"USB scan devices: %s limit %d reached",
			drv->dname, drv_count[drv->drv_id].limit);
		return;
	}

	count = libusb_get_device_list(NULL, &list);
	if (count < 0) {
		applog(LOG_DEBUG, "USB scan devices: failed, err %d", (int)count);
		return;
	}

	if (count == 0)
		applog(LOG_DEBUG, "USB scan devices: found no devices");
	else
		cgsleep_ms(166);

	for (i = 0; i < count; i++) {
		if (total_count >= total_limit) {
			applog(LOG_DEBUG, "USB scan devices2: total limit %d reached", total_limit);
			break;
		}

		if (drv_count[drv->drv_id].count >= drv_count[drv->drv_id].limit) {
			applog(LOG_DEBUG,
				"USB scan devices2: %s limit %d reached",
				drv->dname, drv_count[drv->drv_id].limit);
			break;
		}

		found = usb_check(drv, list[i]);
		if (found != NULL) {
			bool new_dev = false;

			if (is_in_use(list[i]) || cgminer_usb_lock(drv, list[i]) == false)
				free(found);
			else {
				cgpu = device_detect(list[i], found);
				if (!cgpu)
					cgminer_usb_unlock(drv, list[i]);
				else {
					new_dev = true;
					cgpu->usbinfo.initialised = true;
					total_count++;
					drv_count[drv->drv_id].count++;
				}
				free(found);
			}
			if (single && new_dev)
				break;
		}
	}

	libusb_free_device_list(list, 1);
}

#if DO_USB_STATS
static void modes_str(char *buf, uint32_t modes)
{
	bool first;

	*buf = '\0';

	if (modes == MODE_NONE)
		strcpy(buf, MODE_NONE_STR);
	else {
		first = true;

		if (modes & MODE_CTRL_READ) {
			strcpy(buf, MODE_CTRL_READ_STR);
			first = false;
		}

		if (modes & MODE_CTRL_WRITE) {
			if (!first)
				strcat(buf, MODE_SEP_STR);
			strcat(buf, MODE_CTRL_WRITE_STR);
			first = false;
		}

		if (modes & MODE_BULK_READ) {
			if (!first)
				strcat(buf, MODE_SEP_STR);
			strcat(buf, MODE_BULK_READ_STR);
			first = false;
		}

		if (modes & MODE_BULK_WRITE) {
			if (!first)
				strcat(buf, MODE_SEP_STR);
			strcat(buf, MODE_BULK_WRITE_STR);
			first = false;
		}
	}
}
#endif

// The stat data can be spurious due to not locking it before copying it -
// however that would require the stat() function to also lock and release
// a mutex every time a usb read or write is called which would slow
// things down more
struct api_data *api_usb_stats(__maybe_unused int *count)
{
#if DO_USB_STATS
	struct cg_usb_stats_details *details;
	struct cg_usb_stats *sta;
	struct api_data *root = NULL;
	int device;
	int cmdseq;
	char modes_s[32];

	if (next_stat == USB_NOSTAT)
		return NULL;

	while (*count < next_stat * C_MAX * 2) {
		device = *count / (C_MAX * 2);
		cmdseq = *count % (C_MAX * 2);

		(*count)++;

		sta = &(usb_stats[device]);
		details = &(sta->details[cmdseq]);

		// Only show stats that have results
		if (details->item[CMD_CMD].count == 0 &&
		    details->item[CMD_TIMEOUT].count == 0 &&
		    details->item[CMD_ERROR].count == 0)
			continue;

		root = api_add_string(root, "Name", sta->name, false);
		root = api_add_int(root, "ID", &(sta->device_id), false);
		root = api_add_const(root, "Stat", usb_commands[cmdseq/2], false);
		root = api_add_int(root, "Seq", &(details->seq), true);
		modes_str(modes_s, details->modes);
		root = api_add_string(root, "Modes", modes_s, true);
		root = api_add_uint64(root, "Count",
					&(details->item[CMD_CMD].count), true);
		root = api_add_double(root, "Total Delay",
					&(details->item[CMD_CMD].total_delay), true);
		root = api_add_double(root, "Min Delay",
					&(details->item[CMD_CMD].min_delay), true);
		root = api_add_double(root, "Max Delay",
					&(details->item[CMD_CMD].max_delay), true);
		root = api_add_uint64(root, "Timeout Count",
					&(details->item[CMD_TIMEOUT].count), true);
		root = api_add_double(root, "Timeout Total Delay",
					&(details->item[CMD_TIMEOUT].total_delay), true);
		root = api_add_double(root, "Timeout Min Delay",
					&(details->item[CMD_TIMEOUT].min_delay), true);
		root = api_add_double(root, "Timeout Max Delay",
					&(details->item[CMD_TIMEOUT].max_delay), true);
		root = api_add_uint64(root, "Error Count",
					&(details->item[CMD_ERROR].count), true);
		root = api_add_double(root, "Error Total Delay",
					&(details->item[CMD_ERROR].total_delay), true);
		root = api_add_double(root, "Error Min Delay",
					&(details->item[CMD_ERROR].min_delay), true);
		root = api_add_double(root, "Error Max Delay",
					&(details->item[CMD_ERROR].max_delay), true);
		root = api_add_timeval(root, "First Command",
					&(details->item[CMD_CMD].first), true);
		root = api_add_timeval(root, "Last Command",
					&(details->item[CMD_CMD].last), true);
		root = api_add_timeval(root, "First Timeout",
					&(details->item[CMD_TIMEOUT].first), true);
		root = api_add_timeval(root, "Last Timeout",
					&(details->item[CMD_TIMEOUT].last), true);
		root = api_add_timeval(root, "First Error",
					&(details->item[CMD_ERROR].first), true);
		root = api_add_timeval(root, "Last Error",
					&(details->item[CMD_ERROR].last), true);

		return root;
	}
#endif
	return NULL;
}

#if DO_USB_STATS
static void newstats(struct cgpu_info *cgpu)
{
	int i;

	mutex_lock(&cgusb_lock);

	cgpu->usbinfo.usbstat = next_stat + 1;

	usb_stats = realloc(usb_stats, sizeof(*usb_stats) * (next_stat+1));
	if (unlikely(!usb_stats))
		quit(1, "USB failed to realloc usb_stats %d", next_stat+1);

	usb_stats[next_stat].name = cgpu->drv->name;
	usb_stats[next_stat].device_id = -1;
	usb_stats[next_stat].details = calloc(2, sizeof(struct cg_usb_stats_details) * (C_MAX + 1));
	if (unlikely(!usb_stats[next_stat].details))
		quit(1, "USB failed to calloc details for %d", next_stat+1);

	for (i = 1; i < C_MAX * 2; i += 2)
		usb_stats[next_stat].details[i].seq = 1;

	next_stat++;

	mutex_unlock(&cgusb_lock);
}
#endif

void update_usb_stats(__maybe_unused struct cgpu_info *cgpu)
{
#if DO_USB_STATS
	if (cgpu->usbinfo.usbstat < 1)
		newstats(cgpu);

	// we don't know the device_id until after add_cgpu()
	usb_stats[cgpu->usbinfo.usbstat - 1].device_id = cgpu->device_id;
#endif
}

#if DO_USB_STATS
static void stats(struct cgpu_info *cgpu, struct timeval *tv_start, struct timeval *tv_finish, int err, int mode, enum usb_cmds cmd, int seq, int timeout)
{
	struct cg_usb_stats_details *details;
	double diff;
	int item, extrams;

	if (cgpu->usbinfo.usbstat < 1)
		newstats(cgpu);

	cgpu->usbinfo.tmo_count++;

	// timeout checks are only done when stats are enabled
	extrams = SECTOMS(tdiff(tv_finish, tv_start)) - timeout;
	if (extrams >= USB_TMO_0) {
		uint32_t totms = (uint32_t)(timeout + extrams);
		int offset = 0;

		if (extrams >= USB_TMO_2) {
			applog(LOG_INFO, "%s%i: TIMEOUT %s took %dms but was %dms",
					cgpu->drv->name, cgpu->device_id,
					usb_cmdname(cmd), totms, timeout) ;
			offset = 2;
		} else if (extrams >= USB_TMO_1)
			offset = 1;

		cgpu->usbinfo.usb_tmo[offset].count++;
		cgpu->usbinfo.usb_tmo[offset].total_over += extrams;
		cgpu->usbinfo.usb_tmo[offset].total_tmo += timeout;
		if (cgpu->usbinfo.usb_tmo[offset].min_tmo == 0) {
			cgpu->usbinfo.usb_tmo[offset].min_tmo = totms;
			cgpu->usbinfo.usb_tmo[offset].max_tmo = totms;
		} else {
			if (cgpu->usbinfo.usb_tmo[offset].min_tmo > totms)
				cgpu->usbinfo.usb_tmo[offset].min_tmo = totms;
			if (cgpu->usbinfo.usb_tmo[offset].max_tmo < totms)
				cgpu->usbinfo.usb_tmo[offset].max_tmo = totms;
		}
	}

	details = &(usb_stats[cgpu->usbinfo.usbstat - 1].details[cmd * 2 + seq]);
	details->modes |= mode;

	diff = tdiff(tv_finish, tv_start);

	switch (err) {
		case LIBUSB_SUCCESS:
			item = CMD_CMD;
			break;
		case LIBUSB_ERROR_TIMEOUT:
			item = CMD_TIMEOUT;
			break;
		default:
			item = CMD_ERROR;
			break;
	}

	if (details->item[item].count == 0) {
		details->item[item].min_delay = diff;
		cg_memcpy(&(details->item[item].first), tv_start, sizeof(*tv_start));
	} else if (diff < details->item[item].min_delay)
		details->item[item].min_delay = diff;

	if (diff > details->item[item].max_delay)
		details->item[item].max_delay = diff;

	details->item[item].total_delay += diff;
	cg_memcpy(&(details->item[item].last), tv_start, sizeof(*tv_start));
	details->item[item].count++;
}

static void rejected_inc(struct cgpu_info *cgpu, uint32_t mode)
{
	struct cg_usb_stats_details *details;
	int item = CMD_ERROR;

	if (cgpu->usbinfo.usbstat < 1)
		newstats(cgpu);

	details = &(usb_stats[cgpu->usbinfo.usbstat - 1].details[C_REJECTED * 2 + 0]);
	details->modes |= mode;
	details->item[item].count++;
}
#endif

#define USB_RETRY_MAX 5

struct usb_transfer {
	cgsem_t cgsem;
	struct libusb_transfer *transfer;
	bool cancellable;
	struct list_head list;
};

bool async_usb_transfers(void)
{
	bool ret;

	cg_rlock(&cgusb_fd_lock);
	ret = !list_empty(&ut_list);
	cg_runlock(&cgusb_fd_lock);

	return ret;
}

/* Cancellable transfers should only be labelled as such if it is safe for them
 * to effectively mimic timing out early. This flag is usually used to signify
 * a read is waiting on a non-critical response that takes a long time and the
 * driver wishes it be aborted if work restart message has been sent. */
void cancel_usb_transfers(void)
{
	struct usb_transfer *ut;
	int cancellations = 0;

	cg_wlock(&cgusb_fd_lock);
	list_for_each_entry(ut, &ut_list, list) {
		if (ut->cancellable) {
			ut->cancellable = false;
			libusb_cancel_transfer(ut->transfer);
			cancellations++;
		}
	}
	cg_wunlock(&cgusb_fd_lock);

	if (cancellations)
		applog(LOG_DEBUG, "Cancelled %d USB transfers", cancellations);
}

static void init_usb_transfer(struct usb_transfer *ut)
{
	cgsem_init(&ut->cgsem);
	ut->transfer = libusb_alloc_transfer(0);
	if (unlikely(!ut->transfer))
		quit(1, "Failed to libusb_alloc_transfer");
	ut->transfer->user_data = ut;
	ut->cancellable = false;
}

static void complete_usb_transfer(struct usb_transfer *ut)
{
	cg_wlock(&cgusb_fd_lock);
	list_del(&ut->list);
	cg_wunlock(&cgusb_fd_lock);

	cgsem_destroy(&ut->cgsem);
	libusb_free_transfer(ut->transfer);
}

static void LIBUSB_CALL transfer_callback(struct libusb_transfer *transfer)
{
	struct usb_transfer *ut = transfer->user_data;

	ut->cancellable = false;
	cgsem_post(&ut->cgsem);
}

static int usb_transfer_toerr(int ret)
{
	if (ret <= 0)
		return ret;

	switch (ret) {
		default:
		case LIBUSB_TRANSFER_COMPLETED:
			ret = LIBUSB_SUCCESS;
			break;
		case LIBUSB_TRANSFER_ERROR:
			ret = LIBUSB_ERROR_IO;
			break;
		case LIBUSB_TRANSFER_TIMED_OUT:
		case LIBUSB_TRANSFER_CANCELLED:
			ret = LIBUSB_ERROR_TIMEOUT;
			break;
		case LIBUSB_TRANSFER_STALL:
			ret = LIBUSB_ERROR_PIPE;
			break;
		case LIBUSB_TRANSFER_NO_DEVICE:
			ret = LIBUSB_ERROR_NO_DEVICE;
			break;
		case LIBUSB_TRANSFER_OVERFLOW:
			ret = LIBUSB_ERROR_OVERFLOW;
			break;
	}
	return ret;
}

/* Wait for callback function to tell us it has finished the USB transfer, but
 * use our own timer to cancel the request if we go beyond the timeout. */
static int callback_wait(struct usb_transfer *ut, int *transferred, unsigned int timeout)
{
	struct libusb_transfer *transfer= ut->transfer;
	int ret;

	ret = cgsem_mswait(&ut->cgsem, timeout);
	if (ret == ETIMEDOUT) {
		/* We are emulating a timeout ourself here */
		libusb_cancel_transfer(transfer);

		/* Now wait for the callback function to be invoked. */
		cgsem_wait(&ut->cgsem);
	}
	ret = transfer->status;
	ret = usb_transfer_toerr(ret);

	/* No need to sort out mutexes here since they won't be reused */
	*transferred = transfer->actual_length;

	return ret;
}

static int usb_submit_transfer(struct usb_transfer *ut, struct libusb_transfer *transfer,
			       bool cancellable, bool tt)
{
	int err;

	INIT_LIST_HEAD(&ut->list);

	cg_wlock(&cgusb_fd_lock);
	/* Imitate a transaction translator for writes to usb1.1 devices */
	if (tt)
		cgsleep_ms_r(&usb11_cgt, 1);
	err = libusb_submit_transfer(transfer);
	if (likely(!err))
		ut->cancellable = cancellable;
	list_add(&ut->list, &ut_list);
	if (tt)
		cgtimer_time(&usb11_cgt);
	cg_wunlock(&cgusb_fd_lock);

	return err;
}

static int
usb_perform_transfer(struct cgpu_info *cgpu, struct cg_usb_device *usbdev, int intinfo,
		  int epinfo, unsigned char *data, int length, int *transferred,
		  unsigned int timeout, __maybe_unused int mode, enum usb_cmds cmd,
		  __maybe_unused int seq, bool cancellable, bool tt)
{
	int bulk_timeout, callback_timeout = timeout, err_retries = 0;
	struct libusb_device_handle *dev_handle = usbdev->handle;
	struct usb_epinfo *usb_epinfo;
	struct usb_transfer ut;
	unsigned char endpoint;
	bool interrupt;
	int err, errn;
#if DO_USB_STATS
	struct timeval tv_start, tv_finish;
#endif
	unsigned char buf[512];
#ifdef WIN32
	/* On windows the callback_timeout is a safety mechanism only. */
	bulk_timeout = timeout;
	callback_timeout += WIN_CALLBACK_EXTRA;
#else
	/* We give the transfer no timeout since we manage timeouts ourself on
	 * non windows. */
	bulk_timeout = 0;
#endif

	usb_epinfo = &(usbdev->found->intinfos[intinfo].epinfos[epinfo]);
	interrupt = usb_epinfo->att == LIBUSB_TRANSFER_TYPE_INTERRUPT;
	endpoint = usb_epinfo->ep;

	/* Avoid any async transfers during shutdown to allow the polling
	 * thread to be shut down after all existing transfers are complete */
	if (opt_lowmem || cgpu->shutdown)
		return libusb_bulk_transfer(dev_handle, endpoint, data, length, transferred, timeout);
err_retry:
	init_usb_transfer(&ut);

	if ((endpoint & LIBUSB_ENDPOINT_DIR_MASK) == LIBUSB_ENDPOINT_OUT) {
		cg_memcpy(buf, data, length);
#ifndef HAVE_LIBUSB
		/* Older versions may not have this feature so only enable it
		 * when we know we're compiling with included static libusb. We
		 * only do this for bulk transfer, not interrupt. */
		if (!interrupt)
			ut.transfer->flags |= LIBUSB_TRANSFER_ADD_ZERO_PACKET;
#endif
#ifdef WIN32
		/* Writes on windows really don't like to be cancelled, but
		 * are prone to timeouts under heavy USB traffic, so make this
		 * a last resort cancellation delayed long after the write
		 * would have timed out on its own. */
		callback_timeout += WIN_WRITE_CBEXTRA;
#endif
	}

	USBDEBUG("USB debug: @usb_perform_transfer(%s (nodev=%s),intinfo=%d,epinfo=%d,data=%p,length=%d,timeout=%u,mode=%d,cmd=%s,seq=%d) endpoint=%d", cgpu->drv->name, bool_str(cgpu->usbinfo.nodev), intinfo, epinfo, data, length, timeout, mode, usb_cmdname(cmd), seq, (int)endpoint);

	if (interrupt) {
		libusb_fill_interrupt_transfer(ut.transfer, dev_handle, endpoint,
					       buf, length, transfer_callback, &ut,
				 bulk_timeout);
	} else {
		libusb_fill_bulk_transfer(ut.transfer, dev_handle, endpoint, buf,
					  length, transfer_callback, &ut, bulk_timeout);
	}
	STATS_TIMEVAL(&tv_start);
	err = usb_submit_transfer(&ut, ut.transfer, cancellable, tt);
	errn = errno;
	if (!err)
		err = callback_wait(&ut, transferred, callback_timeout);
	else
		err = usb_transfer_toerr(err);
	complete_usb_transfer(&ut);

	STATS_TIMEVAL(&tv_finish);
	USB_STATS(cgpu, &tv_start, &tv_finish, err, mode, cmd, seq, timeout);

	if (err < 0) {
		applog(LOG_DEBUG, "%s%i: %s (amt=%d err=%d ern=%d)",
				cgpu->drv->name, cgpu->device_id,
				usb_cmdname(cmd), *transferred, err, errn);
	}

	if (err == LIBUSB_ERROR_PIPE) {
		int pipeerr, retries = 0;

		do {
			cgpu->usbinfo.last_pipe = time(NULL);
			cgpu->usbinfo.pipe_count++;
			applog(LOG_INFO, "%s%i: libusb pipe error, trying to clear",
				cgpu->drv->name, cgpu->device_id);
			pipeerr = libusb_clear_halt(dev_handle, endpoint);
			applog(LOG_DEBUG, "%s%i: libusb pipe error%scleared",
				cgpu->drv->name, cgpu->device_id, err ? " not " : " ");

			if (pipeerr)
				cgpu->usbinfo.clear_fail_count++;
		} while (pipeerr && ++retries < USB_RETRY_MAX);
		if (!pipeerr && ++err_retries < USB_RETRY_MAX)
			goto err_retry;
	}
	if (err == LIBUSB_ERROR_IO && ++err_retries < USB_RETRY_MAX)
		goto err_retry;
	if (NODEV(err))
		*transferred = 0;
	else if ((endpoint & LIBUSB_ENDPOINT_DIR_MASK) == LIBUSB_ENDPOINT_IN && *transferred)
		cg_memcpy(data, buf, *transferred);

	return err;
}

void usb_reset(struct cgpu_info *cgpu)
{
	int pstate, err = 0;

	DEVRLOCK(cgpu, pstate);
	if (!cgpu->usbinfo.nodev) {
		err = libusb_reset_device(cgpu->usbdev->handle);
		applog(LOG_WARNING, "%s %i attempted reset got err:(%d) %s",
			cgpu->drv->name, cgpu->device_id, err, libusb_error_name(err));
	}
	if (NODEV(err)) {
		cg_ruwlock(&cgpu->usbinfo.devlock);
		release_cgpu(cgpu);
		DEVWUNLOCK(cgpu, pstate);
	} else
		DEVRUNLOCK(cgpu, pstate);
}

int _usb_read(struct cgpu_info *cgpu, int intinfo, int epinfo, char *buf, size_t bufsiz,
	      int *processed, int timeout, const char *end, enum usb_cmds cmd, bool readonce, bool cancellable)
{
	unsigned char *ptr, usbbuf[USB_READ_BUFSIZE];
	struct timeval read_start, tv_finish;
	int bufleft, err, got, tot, pstate, tried_reset;
	struct cg_usb_device *usbdev;
	unsigned int initial_timeout;
	bool first = true;
	size_t usbbufread;
	int endlen = 0;
	char *eom = NULL;
	double done;
	bool ftdi;

	memset(usbbuf, 0, USB_READ_BUFSIZE);
	memset(buf, 0, bufsiz);

	if (end)
		endlen = strlen(end);

	DEVRLOCK(cgpu, pstate);
	if (cgpu->usbinfo.nodev) {
		*processed = 0;
		USB_REJECT(cgpu, MODE_BULK_READ);

		err = LIBUSB_ERROR_NO_DEVICE;
		goto out_noerrmsg;
	}

	usbdev = cgpu->usbdev;
	/* Interrupt transfers are guaranteed to be of an expected size (we hope) */
	if (usbdev->found->intinfos[intinfo].epinfos[epinfo].att == LIBUSB_TRANSFER_TYPE_INTERRUPT)
		usbbufread = bufsiz;
	else
		usbbufread = 512;

	ftdi = (usbdev->usb_type == USB_TYPE_FTDI);

	USBDEBUG("USB debug: _usb_read(%s (nodev=%s),intinfo=%d,epinfo=%d,buf=%p,bufsiz=%d,proc=%p,timeout=%u,end=%s,cmd=%s,ftdi=%s,readonce=%s)", cgpu->drv->name, bool_str(cgpu->usbinfo.nodev), intinfo, epinfo, buf, (int)bufsiz, processed, timeout, end ? (char *)str_text((char *)end) : "NULL", usb_cmdname(cmd), bool_str(ftdi), bool_str(readonce));

	if (bufsiz > USB_MAX_READ)
		quit(1, "%s USB read request %d too large (max=%d)", cgpu->drv->name, (int)bufsiz, USB_MAX_READ);

	if (timeout == DEVTIMEOUT)
		timeout = usbdev->found->timeout;

	tot = usbdev->bufamt;
	bufleft = bufsiz - tot;
	if (tot)
		cg_memcpy(usbbuf, usbdev->buffer, tot);
	ptr = usbbuf + tot;
	usbdev->bufamt = 0;

	err = LIBUSB_SUCCESS;
	if (end != NULL)
		eom = strstr((const char *)usbbuf, end);

	initial_timeout = timeout;
	cgtime(&read_start);
	tried_reset = 0;
	while (bufleft > 0 && !eom) {
		err = usb_perform_transfer(cgpu, usbdev, intinfo, epinfo, ptr, usbbufread,
					&got, timeout, MODE_BULK_READ, cmd,
					first ? SEQ0 : SEQ1, cancellable, false);
		cgtime(&tv_finish);
		ptr[got] = '\0';

		USBDEBUG("USB debug: @_usb_read(%s (nodev=%s)) first=%s err=%d%s got=%d ptr='%s' usbbufread=%d", cgpu->drv->name, bool_str(cgpu->usbinfo.nodev), bool_str(first), err, isnodev(err), got, (char *)str_text((char *)ptr), (int)usbbufread);

		if (ftdi) {
			// first 2 bytes returned are an FTDI status
			if (got > 2) {
				got -= 2;
				memmove(ptr, ptr+2, got+1);
			} else {
				got = 0;
				*ptr = '\0';
			}
		}

		tot += got;
		if (end != NULL)
			eom = strstr((const char *)usbbuf, end);

		/* Attempt a usb reset for an error that will otherwise cause
		 * this device to drop out provided we know the device still
		 * might exist. */
		if (err && err != LIBUSB_ERROR_TIMEOUT) {
			applog(LOG_WARNING, "%s %i %s usb read err:(%d) %s", cgpu->drv->name,
			       cgpu->device_id, usb_cmdname(cmd), err, libusb_error_name(err));
			if (err != LIBUSB_ERROR_NO_DEVICE && !tried_reset) {
				err = libusb_reset_device(usbdev->handle);
				tried_reset = 1; // don't call reset twice in a row
				applog(LOG_WARNING, "%s %i attempted reset got err:(%d) %s",
				       cgpu->drv->name, cgpu->device_id, err, libusb_error_name(err));
			}
		} else {
			tried_reset = 0;
		}
		ptr += got;
		bufleft -= got;
		if (bufleft < 1)
			err = LIBUSB_SUCCESS;

		if (err || readonce)
			break;


		first = false;

		done = tdiff(&tv_finish, &read_start);
		// N.B. this is: return last err with whatever size has already been read
		timeout = initial_timeout - (done * 1000);
		if (timeout <= 0)
			break;
	}

	/* If we found the end of message marker, just use that data and
	 * return success. */
	if (eom) {
		size_t eomlen = (void *)eom - (void *)usbbuf + endlen;

		if (eomlen < bufsiz) {
			bufsiz = eomlen;
			err = LIBUSB_SUCCESS;
		}
	}

	// N.B. usbdev->buffer was emptied before the while() loop
	if (tot > (int)bufsiz) {
		usbdev->bufamt = tot - bufsiz;
		cg_memcpy(usbdev->buffer, usbbuf + bufsiz, usbdev->bufamt);
		tot -= usbdev->bufamt;
		usbbuf[tot] = '\0';
		applog(LOG_DEBUG, "USB: %s%i read1 buffering %d extra bytes",
			cgpu->drv->name, cgpu->device_id, usbdev->bufamt);
	}

	*processed = tot;
	cg_memcpy((char *)buf, (const char *)usbbuf, (tot < (int)bufsiz) ? tot + 1 : (int)bufsiz);

out_noerrmsg:
	if (NODEV(err)) {
		cg_ruwlock(&cgpu->usbinfo.devlock);
		release_cgpu(cgpu);
		DEVWUNLOCK(cgpu, pstate);
	} else
		DEVRUNLOCK(cgpu, pstate);

	return err;
}

int _usb_write(struct cgpu_info *cgpu, int intinfo, int epinfo, char *buf, size_t bufsiz, int *processed, int timeout, enum usb_cmds cmd)
{
	struct timeval write_start, tv_finish;
	struct cg_usb_device *usbdev;
	unsigned int initial_timeout;
	int err, sent, tot, pstate, tried_reset;
	bool first = true;
	double done;

	DEVRLOCK(cgpu, pstate);

	USBDEBUG("USB debug: _usb_write(%s (nodev=%s),intinfo=%d,epinfo=%d,buf='%s',bufsiz=%d,proc=%p,timeout=%u,cmd=%s)", cgpu->drv->name, bool_str(cgpu->usbinfo.nodev), intinfo, epinfo, (char *)str_text(buf), (int)bufsiz, processed, timeout, usb_cmdname(cmd));

	*processed = 0;

	if (cgpu->usbinfo.nodev) {
		USB_REJECT(cgpu, MODE_BULK_WRITE);

		err = LIBUSB_ERROR_NO_DEVICE;
		goto out_noerrmsg;
	}

	usbdev = cgpu->usbdev;
	if (timeout == DEVTIMEOUT)
		timeout = usbdev->found->timeout;

	tot = 0;
	err = LIBUSB_SUCCESS;
	initial_timeout = timeout;
	cgtime(&write_start);
	tried_reset = 0;
	while (bufsiz > 0) {
		int tosend = bufsiz;

		/* USB 1.1 devices don't handle zero packets well so split them
		 * up to not have the final transfer equal to the wMaxPacketSize
		 * or they will stall waiting for more data. */
		if (usbdev->usb11) {
			struct usb_epinfo *ue = &usbdev->found->intinfos[intinfo].epinfos[epinfo];

			if (tosend == ue->wMaxPacketSize) {
				tosend >>= 1;
				if (unlikely(!tosend))
					tosend = 1;
			}
		}
		err = usb_perform_transfer(cgpu, usbdev, intinfo, epinfo, (unsigned char *)buf,
					tosend, &sent, timeout, MODE_BULK_WRITE,
					cmd, first ? SEQ0 : SEQ1, false, usbdev->tt);
		cgtime(&tv_finish);

		USBDEBUG("USB debug: @_usb_write(%s (nodev=%s)) err=%d%s sent=%d", cgpu->drv->name, bool_str(cgpu->usbinfo.nodev), err, isnodev(err), sent);

		tot += sent;

		/* Unlike reads, even a timeout error is unrecoverable on
		 * writes. */
		if (err) {
			applog(LOG_WARNING, "%s %i %s usb write err:(%d) %s", cgpu->drv->name,
			       cgpu->device_id, usb_cmdname(cmd), err, libusb_error_name(err));
			if (err != LIBUSB_ERROR_NO_DEVICE && !tried_reset) {
				err = libusb_reset_device(usbdev->handle);
				tried_reset = 1; // don't try reset twice in a row
				applog(LOG_WARNING, "%s %i attempted reset got err:(%d) %s",
				       cgpu->drv->name, cgpu->device_id, err, libusb_error_name(err));
			}
		} else {
			tried_reset = 0;
		}
		if (err)
			break;

		buf += sent;
		bufsiz -= sent;

		first = false;

		done = tdiff(&tv_finish, &write_start);
		// N.B. this is: return last err with whatever size was written
		timeout = initial_timeout - (done * 1000);
		if (timeout <= 0)
			break;
	}

	*processed = tot;

out_noerrmsg:
	if (NODEV(err)) {
		cg_ruwlock(&cgpu->usbinfo.devlock);
		release_cgpu(cgpu);
		DEVWUNLOCK(cgpu, pstate);
	} else
		DEVRUNLOCK(cgpu, pstate);

	return err;
}

/* As we do for bulk reads, emulate a sync function for control transfers using
 * our own timeouts that takes the same parameters as libusb_control_transfer.
 */
static int usb_control_transfer(struct cgpu_info *cgpu, libusb_device_handle *dev_handle, uint8_t bmRequestType,
				uint8_t bRequest, uint16_t wValue, uint16_t wIndex,
				unsigned char *buffer, uint16_t wLength, unsigned int timeout)
{
	struct usb_transfer ut;
	unsigned char buf[70];
	int err, transferred;
	bool tt = false;

	if (unlikely(cgpu->shutdown))
		return libusb_control_transfer(dev_handle, bmRequestType, bRequest, wValue, wIndex, buffer, wLength, timeout);

	init_usb_transfer(&ut);
	libusb_fill_control_setup(buf, bmRequestType, bRequest, wValue,
				  wIndex, wLength);
	if ((bmRequestType & LIBUSB_ENDPOINT_DIR_MASK) == LIBUSB_ENDPOINT_OUT) {
		if (wLength)
			cg_memcpy(buf + LIBUSB_CONTROL_SETUP_SIZE, buffer, wLength);
		if (cgpu->usbdev->descriptor->bcdUSB < 0x0200)
			tt = true;
	}
	libusb_fill_control_transfer(ut.transfer, dev_handle, buf, transfer_callback,
				     &ut, 0);
	err = usb_submit_transfer(&ut, ut.transfer, false, tt);
	if (!err)
		err = callback_wait(&ut, &transferred, timeout);
	if (err == LIBUSB_SUCCESS && transferred) {
		if ((bmRequestType & LIBUSB_ENDPOINT_DIR_MASK) == LIBUSB_ENDPOINT_IN)
			cg_memcpy(buffer, libusb_control_transfer_get_data(ut.transfer),
			       transferred);
		err = transferred;
		goto out;
	}
	err = usb_transfer_toerr(err);
out:
	complete_usb_transfer(&ut);
	return err;
}

int __usb_transfer(struct cgpu_info *cgpu, uint8_t request_type, uint8_t bRequest, uint16_t wValue, uint16_t wIndex, uint32_t *data, int siz, unsigned int timeout, __maybe_unused enum usb_cmds cmd)
{
	struct cg_usb_device *usbdev;
#if DO_USB_STATS
	struct timeval tv_start, tv_finish;
#endif
	unsigned char buf[64];
	uint32_t *buf32 = (uint32_t *)buf;
	int err, i, bufsiz;

	USBDEBUG("USB debug: _usb_transfer(%s (nodev=%s),type=%"PRIu8",req=%"PRIu8",value=%"PRIu16",index=%"PRIu16",siz=%d,timeout=%u,cmd=%s)", cgpu->drv->name, bool_str(cgpu->usbinfo.nodev), request_type, bRequest, wValue, wIndex, siz, timeout, usb_cmdname(cmd));

	if (cgpu->usbinfo.nodev) {
		USB_REJECT(cgpu, MODE_CTRL_WRITE);

		err = LIBUSB_ERROR_NO_DEVICE;
		goto out_;
	}
	usbdev = cgpu->usbdev;
	if (timeout == DEVTIMEOUT)
		timeout = usbdev->found->timeout;

	USBDEBUG("USB debug: @_usb_transfer() data=%s", bin2hex((unsigned char *)data, (size_t)siz));

	if (siz > 0) {
		bufsiz = siz - 1;
		bufsiz >>= 2;
		bufsiz++;
		for (i = 0; i < bufsiz; i++)
			buf32[i] = htole32(data[i]);
	}

	USBDEBUG("USB debug: @_usb_transfer() buf=%s", bin2hex(buf, (size_t)siz));

	STATS_TIMEVAL(&tv_start);
	err = usb_control_transfer(cgpu, usbdev->handle, request_type, bRequest,
				   wValue, wIndex, buf, (uint16_t)siz, timeout);
	STATS_TIMEVAL(&tv_finish);
	USB_STATS(cgpu, &tv_start, &tv_finish, err, MODE_CTRL_WRITE, cmd, SEQ0, timeout);

	USBDEBUG("USB debug: @_usb_transfer(%s (nodev=%s)) err=%d%s", cgpu->drv->name, bool_str(cgpu->usbinfo.nodev), err, isnodev(err));

	if (err < 0 && err != LIBUSB_ERROR_TIMEOUT) {
		applog(LOG_WARNING, "%s %i usb transfer err:(%d) %s", cgpu->drv->name, cgpu->device_id,
		       err, libusb_error_name(err));
	}
out_:
	return err;
}

/* We use the write devlock for control transfers since some control transfers
 * are rare but may be changing settings within the device causing problems
 * if concurrent transfers are happening. Using the write lock serialises
 * any transfers. */
int _usb_transfer(struct cgpu_info *cgpu, uint8_t request_type, uint8_t bRequest, uint16_t wValue, uint16_t wIndex, uint32_t *data, int siz, unsigned int timeout, enum usb_cmds cmd)
{
	int pstate, err;

	DEVWLOCK(cgpu, pstate);

	err = __usb_transfer(cgpu, request_type, bRequest, wValue, wIndex, data, siz, timeout, cmd);

	if (NOCONTROLDEV(err))
		release_cgpu(cgpu);

	DEVWUNLOCK(cgpu, pstate);

	return err;
}

int _usb_transfer_read(struct cgpu_info *cgpu, uint8_t request_type, uint8_t bRequest, uint16_t wValue, uint16_t wIndex, char *buf, int bufsiz, int *amount, unsigned int timeout, __maybe_unused enum usb_cmds cmd)
{
	struct cg_usb_device *usbdev;
#if DO_USB_STATS
	struct timeval tv_start, tv_finish;
#endif
	unsigned char tbuf[64];
	int err, pstate;

	DEVWLOCK(cgpu, pstate);

	USBDEBUG("USB debug: _usb_transfer_read(%s (nodev=%s),type=%"PRIu8",req=%"PRIu8",value=%"PRIu16",index=%"PRIu16",bufsiz=%d,timeout=%u,cmd=%s)", cgpu->drv->name, bool_str(cgpu->usbinfo.nodev), request_type, bRequest, wValue, wIndex, bufsiz, timeout, usb_cmdname(cmd));

	if (cgpu->usbinfo.nodev) {
		USB_REJECT(cgpu, MODE_CTRL_READ);

		err = LIBUSB_ERROR_NO_DEVICE;
		goto out_noerrmsg;
	}
	usbdev = cgpu->usbdev;
	if (timeout == DEVTIMEOUT)
		timeout = usbdev->found->timeout;

	*amount = 0;

	memset(tbuf, 0, 64);
	STATS_TIMEVAL(&tv_start);
	err = usb_control_transfer(cgpu, usbdev->handle, request_type, bRequest,
				   wValue, wIndex, tbuf, (uint16_t)bufsiz, timeout);
	STATS_TIMEVAL(&tv_finish);
	USB_STATS(cgpu, &tv_start, &tv_finish, err, MODE_CTRL_READ, cmd, SEQ0, timeout);
	cg_memcpy(buf, tbuf, bufsiz);

	USBDEBUG("USB debug: @_usb_transfer_read(%s (nodev=%s)) amt/err=%d%s%s%s", cgpu->drv->name, bool_str(cgpu->usbinfo.nodev), err, isnodev(err), err > 0 ? " = " : BLANK, err > 0 ? bin2hex((unsigned char *)buf, (size_t)err) : BLANK);

	if (err > 0) {
		*amount = err;
		err = 0;
	}
	if (err < 0 && err != LIBUSB_ERROR_TIMEOUT) {
		applog(LOG_WARNING, "%s %i usb transfer read err:(%d) %s", cgpu->drv->name, cgpu->device_id,
		       err, libusb_error_name(err));
	}
out_noerrmsg:
	if (NOCONTROLDEV(err))
		release_cgpu(cgpu);

	DEVWUNLOCK(cgpu, pstate);

	return err;
}

#define FTDI_STATUS_B0_MASK     (FTDI_RS0_CTS | FTDI_RS0_DSR | FTDI_RS0_RI | FTDI_RS0_RLSD)
#define FTDI_RS0_CTS    (1 << 4)
#define FTDI_RS0_DSR    (1 << 5)
#define FTDI_RS0_RI     (1 << 6)
#define FTDI_RS0_RLSD   (1 << 7)

/* Clear to send for FTDI */
int usb_ftdi_cts(struct cgpu_info *cgpu)
{
	char buf[2], ret;
	int err, amount;

	err = _usb_transfer_read(cgpu, (uint8_t)FTDI_TYPE_IN, (uint8_t)5,
				 (uint16_t)0, (uint16_t)0, buf, 2,
				 &amount, DEVTIMEOUT, C_FTDI_STATUS);
	/* We return true in case drivers are waiting indefinitely to try and
	 * write to something that's not there. */
	if (err)
		return true;

	ret = buf[0] & FTDI_STATUS_B0_MASK;
	return (ret & FTDI_RS0_CTS);
}

int _usb_ftdi_set_latency(struct cgpu_info *cgpu, int intinfo)
{
	int err = 0;
	int pstate;

	DEVWLOCK(cgpu, pstate);

	if (cgpu->usbdev) {
		if (cgpu->usbdev->usb_type != USB_TYPE_FTDI) {
			applog(LOG_ERR, "%s: cgid %d latency request on non-FTDI device",
				cgpu->drv->name, cgpu->cgminer_id);
			err = LIBUSB_ERROR_NOT_SUPPORTED;
		} else if (cgpu->usbdev->found->latency == LATENCY_UNUSED) {
			applog(LOG_ERR, "%s: cgid %d invalid latency (UNUSED)",
				cgpu->drv->name, cgpu->cgminer_id);
			err = LIBUSB_ERROR_NOT_SUPPORTED;
		}

		if (!err)
			err = __usb_transfer(cgpu, FTDI_TYPE_OUT, FTDI_REQUEST_LATENCY,
						cgpu->usbdev->found->latency,
						USBIF(cgpu->usbdev, intinfo),
						NULL, 0, DEVTIMEOUT, C_LATENCY);
	}

	DEVWUNLOCK(cgpu, pstate);

	applog(LOG_DEBUG, "%s: cgid %d %s got err %d",
				cgpu->drv->name, cgpu->cgminer_id,
				usb_cmdname(C_LATENCY), err);

	return err;
}

void usb_buffer_clear(struct cgpu_info *cgpu)
{
	int pstate;

	DEVWLOCK(cgpu, pstate);

	if (cgpu->usbdev)
		cgpu->usbdev->bufamt = 0;

	DEVWUNLOCK(cgpu, pstate);
}

uint32_t usb_buffer_size(struct cgpu_info *cgpu)
{
	uint32_t ret = 0;
	int pstate;

	DEVRLOCK(cgpu, pstate);

	if (cgpu->usbdev)
		ret = cgpu->usbdev->bufamt;

	DEVRUNLOCK(cgpu, pstate);

	return ret;
}

/*
 * The value returned (0) when usbdev is NULL
 * doesn't matter since it also means the next call to
 * any usbutils function will fail with a nodev
 * N.B. this is to get the interface number to use in a control_transfer
 * which for some devices isn't actually the interface number
 */
int _usb_interface(struct cgpu_info *cgpu, int intinfo)
{
	int interface = 0;
	int pstate;

	DEVRLOCK(cgpu, pstate);

	if (cgpu->usbdev)
		interface = cgpu->usbdev->found->intinfos[intinfo].ctrl_transfer;

	DEVRUNLOCK(cgpu, pstate);

	return interface;
}

enum sub_ident usb_ident(struct cgpu_info *cgpu)
{
	enum sub_ident ident = IDENT_UNK;
	int pstate;

	DEVRLOCK(cgpu, pstate);

	if (cgpu->usbdev)
		ident = cgpu->usbdev->ident;

	DEVRUNLOCK(cgpu, pstate);

	return ident;
}

// Need to set all devices with matching usbdev
void usb_set_dev_start(struct cgpu_info *cgpu)
{
	struct cg_usb_device *cgusb;
	struct cgpu_info *cgpu2;
	struct timeval now;
	int pstate;

	DEVWLOCK(cgpu, pstate);

	cgusb = cgpu->usbdev;

	// If the device wasn't dropped
	if (cgusb != NULL) {
		int i;

		cgtime(&now);

		for (i = 0; i < total_devices; i++) {
			cgpu2 = get_devices(i);
			if (cgpu2->usbdev == cgusb)
				copy_time(&(cgpu2->dev_start_tv), &now);
		}
	}

	DEVWUNLOCK(cgpu, pstate);
}

void usb_cleanup(void)
{
	struct cgpu_info *cgpu;
	int count, pstate;
	int i;

	hotplug_time = 0;

	cgsleep_ms(10);

	count = 0;
	for (i = 0; i < total_devices; i++) {
		cgpu = devices[i];
		switch (cgpu->drv->drv_id) {
			case DRIVER_bflsc:
			case DRIVER_bitforce:
			case DRIVER_bitfury:
			case DRIVER_cointerra:
			case DRIVER_drillbit:
			case DRIVER_modminer:
			case DRIVER_icarus:
			case DRIVER_avalon:
			case DRIVER_klondike:
			case DRIVER_hashfast:
				DEVWLOCK(cgpu, pstate);
				release_cgpu(cgpu);
				DEVWUNLOCK(cgpu, pstate);
				count++;
				break;
			default:
				break;
		}
	}

	/*
	 * Must attempt to wait for the resource thread to release coz
	 * during a restart it won't automatically release them in linux
	 */
	if (count) {
		struct timeval start, now;

		cgtime(&start);
		while (42) {
			cgsleep_ms(50);

			mutex_lock(&cgusbres_lock);

			if (!res_work_head)
				break;

			cgtime(&now);
			if (tdiff(&now, &start) > 0.366) {
				applog(LOG_WARNING,
					"usb_cleanup gave up waiting for resource thread");
				break;
			}

			mutex_unlock(&cgusbres_lock);
		}
		mutex_unlock(&cgusbres_lock);
	}

	cgsem_destroy(&usb_resource_sem);
}

#define DRIVER_COUNT_FOUND(X) if (X##_drv.name && strcasecmp(ptr, X##_drv.name) == 0) { \
	drv_count[X##_drv.drv_id].limit = lim; \
	found = true; \
	}
void usb_initialise(void)
{
	char *fre, *ptr, *comma, *colon;
	int bus, dev, lim, i;
	bool found;

	INIT_LIST_HEAD(&ut_list);

	for (i = 0; i < DRIVER_MAX; i++) {
		drv_count[i].count = 0;
		drv_count[i].limit = 999999;
	}

	cgusb_check_init();

	if (opt_usb_select && *opt_usb_select) {
		// Absolute device limit
		if (*opt_usb_select == ':') {
			total_limit = atoi(opt_usb_select+1);
			if (total_limit < 0)
				quit(1, "Invalid --usb total limit");
		// Comma list of bus:dev devices to match
		} else if (isdigit(*opt_usb_select)) {
			fre = ptr = strdup(opt_usb_select);
			do {
				comma = strchr(ptr, ',');
				if (comma)
					*(comma++) = '\0';

				colon = strchr(ptr, ':');
				if (!colon)
					quit(1, "Invalid --usb bus:dev missing ':'");

				*(colon++) = '\0';

				if (!isdigit(*ptr))
					quit(1, "Invalid --usb bus:dev - bus must be a number");

				if (!isdigit(*colon) && *colon != '*')
					quit(1, "Invalid --usb bus:dev - dev must be a number or '*'");

				bus = atoi(ptr);
				if (bus <= 0)
					quit(1, "Invalid --usb bus:dev - bus must be > 0");

				if (*colon == '*')
					dev = -1;
				else {
					dev = atoi(colon);
					if (dev <= 0)
						quit(1, "Invalid --usb bus:dev - dev must be > 0 or '*'");
				}

				busdev = realloc(busdev, sizeof(*busdev) * (++busdev_count));
				if (unlikely(!busdev))
					quit(1, "USB failed to realloc busdev");

				busdev[busdev_count-1].bus_number = bus;
				busdev[busdev_count-1].device_address = dev;

				ptr = comma;
			} while (ptr);
			free(fre);
		// Comma list of DRV:limit
		} else {
			fre = ptr = strdup(opt_usb_select);
			do {
				comma = strchr(ptr, ',');
				if (comma)
					*(comma++) = '\0';

				colon = strchr(ptr, ':');
				if (!colon)
					quit(1, "Invalid --usb DRV:limit missing ':'");

				*(colon++) = '\0';

				if (!isdigit(*colon))
					quit(1, "Invalid --usb DRV:limit - limit must be a number");

				lim = atoi(colon);
				if (lim < 0)
					quit(1, "Invalid --usb DRV:limit - limit must be >= 0");

				found = false;
				/* Use the DRIVER_PARSE_COMMANDS macro to iterate
				 * over all the drivers. */
				DRIVER_PARSE_COMMANDS(DRIVER_COUNT_FOUND)
				if (!found)
					quit(1, "Invalid --usb DRV:limit - unknown DRV='%s'", ptr);

				ptr = comma;
			} while (ptr);
			free(fre);
		}
	}
}

#ifndef WIN32
#include <errno.h>
#include <unistd.h>
#include <sys/stat.h>
#include <sys/file.h>
#include <fcntl.h>

#ifndef __APPLE__
union semun {
	int val;
	struct semid_ds *buf;
	unsigned short *array;
	struct seminfo *__buf;
};
#endif

#else
static LPSECURITY_ATTRIBUTES unsec(LPSECURITY_ATTRIBUTES sec)
{
	FreeSid(((PSECURITY_DESCRIPTOR)(sec->lpSecurityDescriptor))->Group);
	free(sec->lpSecurityDescriptor);
	free(sec);
	return NULL;
}

static LPSECURITY_ATTRIBUTES mksec(const char *dname, uint8_t bus_number, uint8_t device_address)
{
	SID_IDENTIFIER_AUTHORITY SIDAuthWorld = {SECURITY_WORLD_SID_AUTHORITY};
	PSID gsid = NULL;
	LPSECURITY_ATTRIBUTES sec_att = NULL;
	PSECURITY_DESCRIPTOR sec_des = NULL;

	sec_des = malloc(sizeof(*sec_des));
	if (unlikely(!sec_des))
		quit(1, "MTX: Failed to malloc LPSECURITY_DESCRIPTOR");

	if (!InitializeSecurityDescriptor(sec_des, SECURITY_DESCRIPTOR_REVISION)) {
		applog(LOG_ERR,
			"MTX: %s (%d:%d) USB failed to init secdes err (%d)",
			dname, (int)bus_number, (int)device_address,
			(int)GetLastError());
		free(sec_des);
		return NULL;
	}

	if (!SetSecurityDescriptorDacl(sec_des, TRUE, NULL, FALSE)) {
		applog(LOG_ERR,
			"MTX: %s (%d:%d) USB failed to secdes dacl err (%d)",
			dname, (int)bus_number, (int)device_address,
			(int)GetLastError());
		free(sec_des);
		return NULL;
	}

	if(!AllocateAndInitializeSid(&SIDAuthWorld, 1, SECURITY_WORLD_RID, 0, 0, 0, 0, 0, 0, 0, &gsid)) {
		applog(LOG_ERR,
			"MTX: %s (%d:%d) USB failed to create gsid err (%d)",
			dname, (int)bus_number, (int)device_address,
			(int)GetLastError());
		free(sec_des);
		return NULL;
	}

	if (!SetSecurityDescriptorGroup(sec_des, gsid, FALSE)) {
		applog(LOG_ERR,
			"MTX: %s (%d:%d) USB failed to secdes grp err (%d)",
			dname, (int)bus_number, (int)device_address,
			(int)GetLastError());
		FreeSid(gsid);
		free(sec_des);
		return NULL;
	}

	sec_att = malloc(sizeof(*sec_att));
	if (unlikely(!sec_att))
		quit(1, "MTX: Failed to malloc LPSECURITY_ATTRIBUTES");

	sec_att->nLength = sizeof(*sec_att);
	sec_att->lpSecurityDescriptor = sec_des;
	sec_att->bInheritHandle = FALSE;

	return sec_att;
}
#endif

// Any errors should always be printed since they will rarely if ever occur
// and thus it is best to always display them
static bool resource_lock(const char *dname, uint8_t bus_number, uint8_t device_address)
{
	applog(LOG_DEBUG, "USB res lock %s %d-%d", dname, (int)bus_number, (int)device_address);
#ifdef WIN32
	struct cgpu_info *cgpu;
	LPSECURITY_ATTRIBUTES sec;
	HANDLE usbMutex;
	char name[64];
	DWORD res;
	int i;

	if (is_in_use_bd(bus_number, device_address))
		return false;

	snprintf(name, sizeof(name), "cg-usb-%d-%d", (int)bus_number, (int)device_address);

	sec = mksec(dname, bus_number, device_address);
	if (!sec)
		return false;

	usbMutex = CreateMutex(sec, FALSE, name);
	if (usbMutex == NULL) {
		applog(LOG_ERR,
			"MTX: %s USB failed to get '%s' err (%d)",
			dname, name, (int)GetLastError());
		sec = unsec(sec);
		return false;
	}

	res = WaitForSingleObject(usbMutex, 0);

	switch(res) {
		case WAIT_OBJECT_0:
		case WAIT_ABANDONED:
			// Am I using it already?
			for (i = 0; i < total_devices; i++) {
				cgpu = get_devices(i);
				if (cgpu->usbinfo.bus_number == bus_number &&
				    cgpu->usbinfo.device_address == device_address &&
				    cgpu->usbinfo.nodev == false) {
					if (ReleaseMutex(usbMutex)) {
						applog(LOG_WARNING,
							"MTX: %s USB can't get '%s' - device in use",
							dname, name);
						goto fail;
					}
					applog(LOG_ERR,
						"MTX: %s USB can't get '%s' - device in use - failure (%d)",
						dname, name, (int)GetLastError());
					goto fail;
				}
			}
			break;
		case WAIT_TIMEOUT:
			if (!hotplug_mode)
				applog(LOG_WARNING,
					"MTX: %s USB failed to get '%s' - device in use",
					dname, name);
			goto fail;
		case WAIT_FAILED:
			applog(LOG_ERR,
				"MTX: %s USB failed to get '%s' err (%d)",
				dname, name, (int)GetLastError());
			goto fail;
		default:
			applog(LOG_ERR,
				"MTX: %s USB failed to get '%s' unknown reply (%d)",
				dname, name, (int)res);
			goto fail;
	}

	add_in_use(bus_number, device_address, false);
	in_use_store_ress(bus_number, device_address, (void *)usbMutex, (void *)sec);

	return true;
fail:
	CloseHandle(usbMutex);
	sec = unsec(sec);
	return false;
#else
	char name[64];
	int fd;

	if (is_in_use_bd(bus_number, device_address))
		return false;

	snprintf(name, sizeof(name), "/tmp/cgminer-usb-%d-%d", (int)bus_number, (int)device_address);
	fd = open(name, O_CREAT|O_RDONLY, S_IRUSR|S_IWUSR|S_IRGRP|S_IROTH);
	if (fd == -1) {
		applog(LOG_ERR, "%s USB open failed '%s' err (%d) %s",
		       dname, name, errno, strerror(errno));
		return false;
	}
	if (flock(fd, LOCK_EX | LOCK_NB)) {
		applog(LOG_INFO, "%s USB failed to get '%s' - device in use",
		       dname, name);
		close(fd);
		return false;
	}

	add_in_use(bus_number, device_address, false);
	in_use_store_fd(bus_number, device_address, fd);
	return true;
#endif
}

// Any errors should always be printed since they will rarely if ever occur
// and thus it is best to always display them
static void resource_unlock(const char *dname, uint8_t bus_number, uint8_t device_address)
{
	applog(LOG_DEBUG, "USB res unlock %s %d-%d", dname, (int)bus_number, (int)device_address);

#ifdef WIN32
	LPSECURITY_ATTRIBUTES sec = NULL;
	HANDLE usbMutex = NULL;
	char name[64];

	snprintf(name, sizeof(name), "cg-usb-%d-%d", (int)bus_number, (int)device_address);

	in_use_get_ress(bus_number, device_address, (void **)(&usbMutex), (void **)(&sec));

	if (!usbMutex || !sec)
		goto fila;

	if (!ReleaseMutex(usbMutex))
		applog(LOG_ERR,
			"MTX: %s USB failed to release '%s' err (%d)",
			dname, name, (int)GetLastError());

fila:

	if (usbMutex)
		CloseHandle(usbMutex);
	if (sec)
		unsec(sec);
	remove_in_use(bus_number, device_address);
	return;
#else
	char name[64];
	int fd;

	snprintf(name, sizeof(name), "/tmp/cgminer-usb-%d-%d", (int)bus_number, (int)device_address);

	fd = in_use_get_fd(bus_number, device_address);
	if (fd < 0)
		return;
	remove_in_use(bus_number, device_address);
	close(fd);
	unlink(name);
	return;
#endif
}

static void resource_process()
{
	struct resource_work *res_work = NULL;
	struct resource_reply *res_reply = NULL;
	bool ok;

	applog(LOG_DEBUG, "RES: %s (%d:%d) lock=%d",
			res_work_head->dname,
			(int)res_work_head->bus_number,
			(int)res_work_head->device_address,
			res_work_head->lock);

	if (res_work_head->lock) {
		ok = resource_lock(res_work_head->dname,
					res_work_head->bus_number,
					res_work_head->device_address);

		applog(LOG_DEBUG, "RES: %s (%d:%d) lock ok=%d",
				res_work_head->dname,
				(int)res_work_head->bus_number,
				(int)res_work_head->device_address,
				ok);

		res_reply = calloc(1, sizeof(*res_reply));
		if (unlikely(!res_reply))
			quit(1, "USB failed to calloc res_reply");

		res_reply->bus_number = res_work_head->bus_number;
		res_reply->device_address = res_work_head->device_address;
		res_reply->got = ok;
		res_reply->next = res_reply_head;

		res_reply_head = res_reply;
	}
	else
		resource_unlock(res_work_head->dname,
				res_work_head->bus_number,
				res_work_head->device_address);

	res_work = res_work_head;
	res_work_head = res_work_head->next;
	free(res_work);
}

void *usb_resource_thread(void __maybe_unused *userdata)
{
	pthread_setcanceltype(PTHREAD_CANCEL_ASYNCHRONOUS, NULL);

	RenameThread("USBResource");

	applog(LOG_DEBUG, "RES: thread starting");

	while (42) {
		/* Wait to be told we have work to do */
		cgsem_wait(&usb_resource_sem);

		mutex_lock(&cgusbres_lock);
		while (res_work_head)
			resource_process();
		mutex_unlock(&cgusbres_lock);
	}

	return NULL;
}

void initialise_usblocks(void)
{
	mutex_init(&cgusb_lock);
	mutex_init(&cgusbres_lock);
	cglock_init(&cgusb_fd_lock);
}<|MERGE_RESOLUTION|>--- conflicted
+++ resolved
@@ -349,7 +349,17 @@
 };
 #endif
 
-<<<<<<< HEAD
+#ifdef USE_ANT_S2
+static struct usb_epinfo ants2_epinfos[] = {
+	{ LIBUSB_TRANSFER_TYPE_BULK,	64,	EPI(1), 0, 0 },
+	{ LIBUSB_TRANSFER_TYPE_BULK,	64,	EPO(1), 0, 0 }
+};
+
+static struct usb_intinfo ants2_ints[] = {
+	USB_EPS(0, ants2_epinfos)
+};
+#endif
+
 #ifdef USE_GRIDSEED
 static struct usb_epinfo gsd_epinfos[] = {
 //	{ LIBUSB_TRANSFER_TYPE_INTERRUPT,	8,	EPI(2), 0, 0 },
@@ -362,15 +372,10 @@
 };
 
 static struct usb_epinfo gsd1_epinfos[] = {
-=======
-#ifdef USE_ANT_S2
-static struct usb_epinfo ants2_epinfos[] = {
->>>>>>> 1afa1940
 	{ LIBUSB_TRANSFER_TYPE_BULK,	64,	EPI(1), 0, 0 },
 	{ LIBUSB_TRANSFER_TYPE_BULK,	64,	EPO(1), 0, 0 }
 };
 
-<<<<<<< HEAD
 static struct usb_intinfo gsd1_ints[] = {
 	USB_EPS(0, gsd1_epinfos)
 };
@@ -391,10 +396,6 @@
 
 static struct usb_intinfo gsd3_ints[] = {
 	USB_EPS(0, gsd3_epinfos)
-=======
-static struct usb_intinfo ants2_ints[] = {
-	USB_EPS(0, ants2_epinfos)
->>>>>>> 1afa1940
 };
 #endif
 
@@ -700,7 +701,18 @@
 		.latency = LATENCY_ANTS1,
 		INTINFO(ants1_ints) },
 #endif
-<<<<<<< HEAD
+#ifdef USE_ANT_S2
+	{
+		.drv = DRIVER_ants1,
+		.name = "AS2",
+		.ident = IDENT_AS2,
+		.idVendor = 0x4254,
+		.idProduct = 0x4153,
+		.config = 1,
+		.timeout = ANT_S2_TIMEOUT_MS,
+		.latency = LATENCY_ANTS2,
+		INTINFO(ants2_ints) },
+#endif
 #ifdef USE_GRIDSEED
 	{
 		.drv = DRIVER_gridseed,
@@ -747,19 +759,6 @@
 		.timeout = GRIDSEED_TIMEOUT_MS,
 		.latency = LATENCY_STD,
 		INTINFO(gsd3_ints) },
-=======
-#ifdef USE_ANT_S2
-	{
-		.drv = DRIVER_ants1,
-		.name = "AS2",
-		.ident = IDENT_AS2,
-		.idVendor = 0x4254,
-		.idProduct = 0x4153,
-		.config = 1,
-		.timeout = ANT_S2_TIMEOUT_MS,
-		.latency = LATENCY_ANTS2,
-		INTINFO(ants2_ints) },
->>>>>>> 1afa1940
 #endif
 	{ DRIVER_MAX, NULL, 0, 0, 0, NULL, NULL, 0, 0, 0, 0, NULL }
 };
