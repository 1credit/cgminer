--- conflicted
+++ resolved
@@ -2591,11 +2591,7 @@
 			tot -= usbdev->bufamt;
 			usbbuf[tot] = '\0';
 			applog(LOG_DEBUG, "USB: %s%i read1 buffering %d extra bytes",
-<<<<<<< HEAD
-					cgpu->drv->name, cgpu->device_id, usbdev->bufamt);
-=======
 			       cgpu->drv->name, cgpu->device_id, usbdev->bufamt);
->>>>>>> 3ffc3f1d
 		}
 
 		*processed = tot;
@@ -2720,11 +2716,7 @@
 			memcpy(usbdev->buffer, usbbuf + tot, usbdev->bufamt);
 			usbbuf[tot] = '\0';
 			applog(LOG_DEBUG, "USB: %s%i read2 buffering %d extra bytes",
-<<<<<<< HEAD
-					cgpu->drv->name, cgpu->device_id, usbdev->bufamt);
-=======
 			       cgpu->drv->name, cgpu->device_id, usbdev->bufamt);
->>>>>>> 3ffc3f1d
 		}
 	}
 
